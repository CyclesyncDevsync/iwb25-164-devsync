'use client';

import { useState, useMemo } from 'react';
import { usePathname, useRouter } from 'next/navigation';
import Link from 'next/link';
import {
  ChartBarIcon,
  HomeIcon,
  PlusCircleIcon,
  DocumentDuplicateIcon,
  ShoppingBagIcon,
  CurrencyDollarIcon,
  MapPinIcon,
  UserGroupIcon,
  Cog6ToothIcon,
  UserCircleIcon,
  XMarkIcon,
  ArrowRightOnRectangleIcon
} from '@heroicons/react/24/outline';
import { motion, AnimatePresence } from 'framer-motion';
import { useAppSelector, useAppDispatch } from '../../hooks/redux';
import { logout } from '../../store/slices/authSlice';
import { SupplierType } from '../../types/supplier';

interface SupplierLayoutProps {
  children: React.ReactNode;
}

const SupplierLayout: React.FC<SupplierLayoutProps> = ({ children }) => {
  const pathname = usePathname();
<<<<<<< HEAD
  const router = useRouter();
  const dispatch = useAppDispatch();
  const { profile } = useAppSelector((state: any) => state.supplier || {});
  const [isSidebarOpen, setIsSidebarOpen] = useState(false);
=======
  const { profile } = useAppSelector(state => state.supplier);
  const { user } = useAuth();
  const [unreadMessageCount, setUnreadMessageCount] = useState(0);

  // Fetch unread message count
  useEffect(() => {
    const fetchUnreadCount = async () => {
      if (!user?.asgardeoId) return;

      try {
        const authResponse = await fetch('/api/auth/me');
        if (!authResponse.ok) return;

        const authData = await authResponse.json();
        const idToken = authData.idToken;
        const supplierId = authData.user?.asgardeoId || authData.user?.sub || authData.userId;

        const response = await fetch(`/backend/chat/rooms/supplier/${supplierId}/unread-count`, {
          headers: {
            'Authorization': `Bearer ${idToken}`
          }
        });

        if (response.ok) {
          const data = await response.json();
          setUnreadMessageCount(data.unread_count || 0);
        }
      } catch (error) {
        console.error('Error fetching unread count:', error);
      }
    };

    // Fetch initially
    fetchUnreadCount();

    // Poll every 10 seconds
    const interval = setInterval(fetchUnreadCount, 10000);
    return () => clearInterval(interval);
  }, [user]);

  const navigationItems = [
    {
      name: 'Dashboard',
      href: '/supplier',
      icon: HomeIcon,
      current: pathname === '/supplier'
    },
    {
      name: 'Add Material',
      href: '/supplier/materials/new-enhanced',
      icon: PlusCircleIcon,
      current: pathname === '/supplier/materials/new' || pathname === '/supplier/materials/new-enhanced'
    },
    {
      name: 'My Materials',
      href: '/supplier/materials',
      icon: DocumentDuplicateIcon,
      current: pathname === '/supplier/materials' || (pathname.startsWith('/supplier/materials') && !pathname.includes('/new'))
    },
    {
      name: 'Orders',
      href: '/supplier/orders',
      icon: ShoppingBagIcon,
      current: pathname.startsWith('/supplier/orders')
    },
    {
      name: 'Messages',
      href: '/supplier/messages',
      icon: ChatBubbleLeftRightIcon,
      current: pathname.startsWith('/supplier/messages')
    },
    {
      name: 'Analytics',
      href: '/supplier/analytics',
      icon: ChartBarIcon,
      current: pathname.startsWith('/supplier/analytics')
    },
    {
      name: 'Earnings',
      href: '/supplier/earnings',
      icon: CurrencyDollarIcon,
      current: pathname.startsWith('/supplier/earnings')
    }
  ];
>>>>>>> e9d1f93d

  // Clean pathname by removing query parameters
  const cleanPathname = pathname?.split('?')[0] || '';

  const navigationItems = useMemo(() => {
    const items = [
      {
        name: 'Dashboard',
        href: '/supplier',
        icon: HomeIcon,
        current: cleanPathname === '/supplier'
      },
      {
        name: 'Add Material',
        href: '/supplier/materials/new-enhanced',
        icon: PlusCircleIcon,
        current: cleanPathname === '/supplier/materials/new' || cleanPathname === '/supplier/materials/new-enhanced'
      },
      {
        name: 'My Materials',
        href: '/supplier/materials',
        icon: DocumentDuplicateIcon,
        current: cleanPathname.startsWith('/supplier/materials') && !cleanPathname.includes('/new')
      },
      {
        name: 'Orders',
        href: '/supplier/orders',
        icon: ShoppingBagIcon,
        current: cleanPathname.startsWith('/supplier/orders')
      },
      {
        name: 'Analytics',
        href: '/supplier/analytics',
        icon: ChartBarIcon,
        current: cleanPathname === '/supplier/analytics'
      },
      {
        name: 'Earnings',
        href: '/supplier/earnings',
        icon: CurrencyDollarIcon,
        current: cleanPathname.startsWith('/supplier/earnings')
      }
    ];

    if (profile?.type === SupplierType.ORGANIZATION) {
      items.splice(-1, 0,
        {
          name: 'Team',
          href: '/supplier/team',
          icon: UserGroupIcon,
          current: cleanPathname.startsWith('/supplier/team')
        },
        {
          name: 'Locations',
          href: '/supplier/locations',
          icon: MapPinIcon,
          current: cleanPathname.startsWith('/supplier/locations')
        }
      );
    }

    items.push({
      name: 'Settings',
      href: '/supplier/settings',
      icon: Cog6ToothIcon,
      current: cleanPathname === '/supplier/settings'
    });

    return items;
  }, [cleanPathname, profile]);

  const closeSidebar = () => setIsSidebarOpen(false);

  const handleLogout = async () => {
    try {
      await fetch('/api/auth/logout', { method: 'POST' });
      dispatch(logout());
      router.push('/login');
    } catch (error) {
      console.error('Logout failed:', error);
    }
  };

  return (
    <div className="min-h-screen bg-gray-50 dark:bg-dark-bg">
      {/* Mobile sidebar overlay */}
      <AnimatePresence>
        {isSidebarOpen && (
          <motion.div
            initial={{ opacity: 0 }}
            animate={{ opacity: 1 }}
            exit={{ opacity: 0 }}
            className="fixed inset-0 z-[65] lg:hidden"
          >
            <div className="fixed inset-0 bg-black bg-opacity-50" onClick={closeSidebar} />
          </motion.div>
        )}
      </AnimatePresence>

      {/* Mobile sidebar */}
      <AnimatePresence>
        {isSidebarOpen && (
          <motion.div
            initial={{ x: -300 }}
            animate={{ x: 0 }}
            exit={{ x: -300 }}
            className="fixed inset-y-0 left-0 w-64 bg-white dark:from-dark-surface dark:to-gray-900 shadow-2xl z-[70] lg:hidden"
          >
            {/* Mobile Header */}
            <div className="flex items-center justify-between p-4 border-b border-gray-200 dark:border-gray-700 bg-gradient-to-r from-emerald-500/10 to-emerald-500/5">
              <div className="flex items-center space-x-3">
                <div className="w-8 h-8 bg-emerald-600 rounded-lg flex items-center justify-center">
                  <UserCircleIcon className="w-5 h-5 text-white" />
                </div>
                <div>
                  <h2 className="text-lg font-bold text-emerald-600 dark:text-emerald-300">
                    Supplier Portal
                  </h2>
                  <p className="text-xs text-gray-600 dark:text-gray-400">Dashboard</p>
                </div>
              </div>
              <button
                onClick={closeSidebar}
                className="p-2 rounded-lg text-gray-400 hover:text-gray-500 hover:bg-gray-100 dark:hover:bg-gray-700 transition-colors"
              >
                <XMarkIcon className="w-5 h-5" />
              </button>
            </div>

            {/* Mobile User Profile */}
            <div className="px-4 py-4 border-b border-gray-200 dark:border-gray-700">
              <div className="flex items-center justify-between">
                <div className="flex items-center space-x-3">
                  <div className="w-10 h-10 bg-gradient-to-br from-emerald-700 to-emerald-500 rounded-full flex items-center justify-center shadow-lg ring-1 ring-gray-100 dark:ring-transparent">
                    <span className="text-white font-semibold text-sm">
                      {profile?.contactPerson?.charAt(0) || 'S'}
                    </span>
                  </div>
                  <div className="flex-1 min-w-0">
                    <p className="text-sm font-medium text-gray-900 dark:text-white truncate">
                      {profile?.businessName || profile?.contactPerson || 'Supplier'}
                    </p>
                    <p className="text-xs text-gray-500 dark:text-gray-400 truncate">
                      {profile?.type ? `${profile.type} Supplier` : 'Supplier'}
                    </p>
                  </div>
                </div>
              </div>
            </div>

            {/* Mobile Navigation */}
            <nav className="mt-6 px-3 flex-1">
              {navigationItems.map((item, index) => (
                <motion.div
                  key={item.name}
                  initial={{ opacity: 0, x: -20 }}
                  animate={{ opacity: 1, x: 0 }}
                  transition={{ delay: index * 0.1 }}
                >
                  <Link
                    href={item.href}
                    onClick={closeSidebar}
                    className={`group flex items-center px-4 py-3 mb-2 text-sm font-medium rounded-xl transition-all duration-200 transform hover:scale-105 ${
                      item.current
                        ? 'bg-emerald-50 text-emerald-600 shadow-sm border-l-4 border-emerald-600 dark:bg-gradient-to-r dark:from-emerald-600 dark:to-emerald-700 dark:text-white dark:shadow-lg dark:shadow-emerald-600/25'
                        : 'text-gray-800 dark:text-gray-300 hover:bg-gray-100 dark:hover:bg-gray-800 hover:shadow-md'
                    }`}
                  >
                    <motion.div
                      whileHover={{ rotate: 5 }}
                      className={`w-5 h-5 mr-3 flex-shrink-0 ${
                        item.current ? 'text-emerald-600 dark:text-white' : 'text-gray-700 dark:text-gray-400 group-hover:text-emerald-600'
                      }`}
                    >
                      <item.icon className="w-5 h-5" />
                    </motion.div>
                    <span className="flex-1">{item.name}</span>
                    {item.current && (
                      <motion.div
                        initial={{ scale: 0 }}
                        animate={{ scale: 1 }}
                        className="w-2 h-2 bg-white rounded-full"
                      />
                    )}
                  </Link>
                </motion.div>
              ))}
            </nav>

            {/* Mobile Logout */}
            <div className="px-3 pb-4">
              <button
                onClick={handleLogout}
                className="group flex items-center w-full px-4 py-3 text-sm font-medium text-red-700 dark:text-red-300 rounded-xl transition-all duration-200 transform hover:scale-105 hover:bg-red-100 dark:hover:bg-red-900/20"
              >
                <ArrowRightOnRectangleIcon className="w-5 h-5 mr-3 text-red-700 dark:text-red-300 group-hover:text-red-800" />
                <span>Logout</span>
              </button>
            </div>
          </motion.div>
        )}
      </AnimatePresence>

      {/* Desktop Sidebar */}
      <div className="hidden lg:flex lg:w-64 lg:flex-col lg:fixed lg:inset-y-0 z-50">
        <div className="flex flex-col flex-grow bg-white dark:from-dark-surface dark:to-gray-900 border-r border-gray-200 dark:border-gray-700 shadow-xl">
          {/* Desktop Header */}
          <div className="flex items-center h-16 px-6 border-b border-gray-200 dark:border-gray-700 bg-gradient-to-r from-emerald-500/10 to-emerald-500/5">
            <div className="flex items-center space-x-3">
              <div className="w-8 h-8 bg-emerald-600 rounded-lg flex items-center justify-center">
                <UserCircleIcon className="w-5 h-5 text-white" />
              </div>
              <div>
                <h2 className="text-lg font-bold text-emerald-600 dark:text-emerald-300">
                  Supplier Portal
                </h2>
                <p className="text-xs text-gray-600 dark:text-gray-400">Dashboard</p>
              </div>
            </div>
          </div>

          {/* Desktop User Profile */}
          <div className="px-6 py-4 border-b border-gray-200 dark:border-gray-700">
            <div className="flex items-center justify-between">
              <div className="flex items-center space-x-3">
                <div className="w-10 h-10 bg-gradient-to-br from-emerald-700 to-emerald-500 rounded-full flex items-center justify-center shadow-lg ring-1 ring-gray-100 dark:ring-transparent">
                  <span className="text-white font-semibold text-sm">
                    {profile?.contactPerson?.charAt(0) || 'S'}
                  </span>
                </div>
                <div className="flex-1 min-w-0">
                  <p className="text-sm font-medium text-gray-900 dark:text-white truncate">
                    {profile?.businessName || profile?.contactPerson || 'Supplier'}
                  </p>
                  <p className="text-xs text-gray-500 dark:text-gray-400 truncate">
                    {profile?.type ? `${profile.type} Supplier` : 'Supplier'}
                  </p>
                </div>
              </div>
            </div>
          </div>

          {/* Desktop Navigation */}
          <nav className="mt-6 px-3 flex-1">
            {navigationItems.map((item, index) => (
              <motion.div
                key={item.name}
                initial={{ opacity: 0, x: -20 }}
                animate={{ opacity: 1, x: 0 }}
                transition={{ delay: index * 0.1 }}
              >
                <Link
                  href={item.href}
                  className={`group flex items-center px-4 py-3 mb-2 text-sm font-medium rounded-xl transition-all duration-200 transform hover:scale-105 ${
                    item.current
                      ? 'bg-emerald-50 text-emerald-600 shadow-sm border-l-4 border-emerald-600 dark:bg-gradient-to-r dark:from-emerald-600 dark:to-emerald-700 dark:text-white dark:shadow-lg dark:shadow-emerald-600/25'
                      : 'text-gray-800 dark:text-gray-300 hover:bg-gray-100 dark:hover:bg-gray-800 hover:shadow-md'
                  }`}
                >
                  <motion.div
                    whileHover={{ rotate: 5 }}
                    className={`w-5 h-5 mr-3 flex-shrink-0 ${
                      item.current ? 'text-emerald-600 dark:text-white' : 'text-gray-700 dark:text-gray-400 group-hover:text-emerald-600'
                    }`}
                  >
                    <item.icon className="w-5 h-5" />
                  </motion.div>
                  <span className="flex-1">{item.name}</span>
                  {item.current && (
                    <motion.div
                      initial={{ scale: 0 }}
                      animate={{ scale: 1 }}
                      className="w-2 h-2 bg-white rounded-full"
                    />
                  )}
                </Link>
              </motion.div>
            ))}
          </nav>

          {/* Desktop Logout */}
          <div className="px-3 pb-4">
            <button
              onClick={handleLogout}
              className="group flex items-center w-full px-4 py-3 text-sm font-medium text-red-700 dark:text-red-300 rounded-xl transition-all duration-200 transform hover:scale-105 hover:bg-red-100 dark:hover:bg-red-900/20"
            >
              <ArrowRightOnRectangleIcon className="w-5 h-5 mr-3 text-red-700 dark:text-red-300 group-hover:text-red-800" />
              <span>Logout</span>
            </button>
          </div>
        </div>
      </div>

      {/* Main Content */}
      <div className="lg:pl-64 flex flex-col flex-1 relative z-10">
        {/* Page Content */}
        <main className="min-h-screen">
          {children}
        </main>
      </div>
    </div>
  );
};

export default SupplierLayout;<|MERGE_RESOLUTION|>--- conflicted
+++ resolved
@@ -1,6 +1,6 @@
 'use client';
 
-import { useState, useMemo } from 'react';
+import { useState, useEffect, useMemo } from 'react';
 import { usePathname, useRouter } from 'next/navigation';
 import Link from 'next/link';
 import {
@@ -9,16 +9,19 @@
   PlusCircleIcon,
   DocumentDuplicateIcon,
   ShoppingBagIcon,
+  ChatBubbleLeftRightIcon,
   CurrencyDollarIcon,
   MapPinIcon,
   UserGroupIcon,
   Cog6ToothIcon,
   UserCircleIcon,
   XMarkIcon,
-  ArrowRightOnRectangleIcon
+  ArrowRightOnRectangleIcon,
+  Bars3Icon
 } from '@heroicons/react/24/outline';
 import { motion, AnimatePresence } from 'framer-motion';
 import { useAppSelector, useAppDispatch } from '../../hooks/redux';
+import { useAuth } from '@/hooks/useAuth';
 import { logout } from '../../store/slices/authSlice';
 import { SupplierType } from '../../types/supplier';
 
@@ -28,15 +31,15 @@
 
 const SupplierLayout: React.FC<SupplierLayoutProps> = ({ children }) => {
   const pathname = usePathname();
-<<<<<<< HEAD
   const router = useRouter();
   const dispatch = useAppDispatch();
   const { profile } = useAppSelector((state: any) => state.supplier || {});
+  const { user } = useAuth();
   const [isSidebarOpen, setIsSidebarOpen] = useState(false);
-=======
-  const { profile } = useAppSelector(state => state.supplier);
-  const { user } = useAuth();
   const [unreadMessageCount, setUnreadMessageCount] = useState(0);
+
+  // Clean pathname by removing query parameters
+  const cleanPathname = pathname?.split('?')[0] || '';
 
   // Fetch unread message count
   useEffect(() => {
@@ -74,55 +77,6 @@
     return () => clearInterval(interval);
   }, [user]);
 
-  const navigationItems = [
-    {
-      name: 'Dashboard',
-      href: '/supplier',
-      icon: HomeIcon,
-      current: pathname === '/supplier'
-    },
-    {
-      name: 'Add Material',
-      href: '/supplier/materials/new-enhanced',
-      icon: PlusCircleIcon,
-      current: pathname === '/supplier/materials/new' || pathname === '/supplier/materials/new-enhanced'
-    },
-    {
-      name: 'My Materials',
-      href: '/supplier/materials',
-      icon: DocumentDuplicateIcon,
-      current: pathname === '/supplier/materials' || (pathname.startsWith('/supplier/materials') && !pathname.includes('/new'))
-    },
-    {
-      name: 'Orders',
-      href: '/supplier/orders',
-      icon: ShoppingBagIcon,
-      current: pathname.startsWith('/supplier/orders')
-    },
-    {
-      name: 'Messages',
-      href: '/supplier/messages',
-      icon: ChatBubbleLeftRightIcon,
-      current: pathname.startsWith('/supplier/messages')
-    },
-    {
-      name: 'Analytics',
-      href: '/supplier/analytics',
-      icon: ChartBarIcon,
-      current: pathname.startsWith('/supplier/analytics')
-    },
-    {
-      name: 'Earnings',
-      href: '/supplier/earnings',
-      icon: CurrencyDollarIcon,
-      current: pathname.startsWith('/supplier/earnings')
-    }
-  ];
->>>>>>> e9d1f93d
-
-  // Clean pathname by removing query parameters
-  const cleanPathname = pathname?.split('?')[0] || '';
-
   const navigationItems = useMemo(() => {
     const items = [
       {
@@ -148,6 +102,13 @@
         href: '/supplier/orders',
         icon: ShoppingBagIcon,
         current: cleanPathname.startsWith('/supplier/orders')
+      },
+      {
+        name: 'Messages',
+        href: '/supplier/messages',
+        icon: ChatBubbleLeftRightIcon,
+        current: cleanPathname.startsWith('/supplier/messages'),
+        badge: unreadMessageCount
       },
       {
         name: 'Analytics',
@@ -188,7 +149,7 @@
     });
 
     return items;
-  }, [cleanPathname, profile]);
+  }, [cleanPathname, profile, unreadMessageCount]);
 
   const closeSidebar = () => setIsSidebarOpen(false);
 
@@ -214,110 +175,116 @@
             className="fixed inset-0 z-[65] lg:hidden"
           >
             <div className="fixed inset-0 bg-black bg-opacity-50" onClick={closeSidebar} />
-          </motion.div>
-        )}
-      </AnimatePresence>
-
-      {/* Mobile sidebar */}
-      <AnimatePresence>
-        {isSidebarOpen && (
-          <motion.div
-            initial={{ x: -300 }}
-            animate={{ x: 0 }}
-            exit={{ x: -300 }}
-            className="fixed inset-y-0 left-0 w-64 bg-white dark:from-dark-surface dark:to-gray-900 shadow-2xl z-[70] lg:hidden"
-          >
-            {/* Mobile Header */}
-            <div className="flex items-center justify-between p-4 border-b border-gray-200 dark:border-gray-700 bg-gradient-to-r from-emerald-500/10 to-emerald-500/5">
-              <div className="flex items-center space-x-3">
-                <div className="w-8 h-8 bg-emerald-600 rounded-lg flex items-center justify-center">
-                  <UserCircleIcon className="w-5 h-5 text-white" />
-                </div>
-                <div>
-                  <h2 className="text-lg font-bold text-emerald-600 dark:text-emerald-300">
-                    Supplier Portal
-                  </h2>
-                  <p className="text-xs text-gray-600 dark:text-gray-400">Dashboard</p>
-                </div>
-              </div>
-              <button
-                onClick={closeSidebar}
-                className="p-2 rounded-lg text-gray-400 hover:text-gray-500 hover:bg-gray-100 dark:hover:bg-gray-700 transition-colors"
-              >
-                <XMarkIcon className="w-5 h-5" />
-              </button>
-            </div>
-
-            {/* Mobile User Profile */}
-            <div className="px-4 py-4 border-b border-gray-200 dark:border-gray-700">
-              <div className="flex items-center justify-between">
+            <motion.div
+              initial={{ x: -300 }}
+              animate={{ x: 0 }}
+              exit={{ x: -300 }}
+              className="fixed inset-y-0 left-0 w-64 bg-white dark:from-dark-surface dark:to-gray-900 shadow-2xl z-[70]"
+            >
+              {/* Mobile Header */}
+              <div className="flex items-center justify-between p-4 border-b border-gray-200 dark:border-gray-700 bg-gradient-to-r from-emerald-500/10 to-emerald-500/5">
                 <div className="flex items-center space-x-3">
-                  <div className="w-10 h-10 bg-gradient-to-br from-emerald-700 to-emerald-500 rounded-full flex items-center justify-center shadow-lg ring-1 ring-gray-100 dark:ring-transparent">
-                    <span className="text-white font-semibold text-sm">
-                      {profile?.contactPerson?.charAt(0) || 'S'}
-                    </span>
+                  <div className="w-8 h-8 bg-emerald-600 rounded-lg flex items-center justify-center">
+                    <UserCircleIcon className="w-5 h-5 text-white" />
                   </div>
-                  <div className="flex-1 min-w-0">
-                    <p className="text-sm font-medium text-gray-900 dark:text-white truncate">
-                      {profile?.businessName || profile?.contactPerson || 'Supplier'}
-                    </p>
-                    <p className="text-xs text-gray-500 dark:text-gray-400 truncate">
-                      {profile?.type ? `${profile.type} Supplier` : 'Supplier'}
-                    </p>
+                  <div>
+                    <h2 className="text-lg font-bold text-emerald-600 dark:text-emerald-300">
+                      Supplier Portal
+                    </h2>
+                    <p className="text-xs text-gray-600 dark:text-gray-400">Dashboard</p>
                   </div>
                 </div>
-              </div>
-            </div>
-
-            {/* Mobile Navigation */}
-            <nav className="mt-6 px-3 flex-1">
-              {navigationItems.map((item, index) => (
-                <motion.div
-                  key={item.name}
-                  initial={{ opacity: 0, x: -20 }}
-                  animate={{ opacity: 1, x: 0 }}
-                  transition={{ delay: index * 0.1 }}
+                <button
+                  onClick={closeSidebar}
+                  className="p-2 rounded-lg text-gray-400 hover:text-gray-500 hover:bg-gray-100 dark:hover:bg-gray-700 transition-colors"
                 >
-                  <Link
-                    href={item.href}
-                    onClick={closeSidebar}
-                    className={`group flex items-center px-4 py-3 mb-2 text-sm font-medium rounded-xl transition-all duration-200 transform hover:scale-105 ${
-                      item.current
-                        ? 'bg-emerald-50 text-emerald-600 shadow-sm border-l-4 border-emerald-600 dark:bg-gradient-to-r dark:from-emerald-600 dark:to-emerald-700 dark:text-white dark:shadow-lg dark:shadow-emerald-600/25'
-                        : 'text-gray-800 dark:text-gray-300 hover:bg-gray-100 dark:hover:bg-gray-800 hover:shadow-md'
-                    }`}
+                  <XMarkIcon className="w-5 h-5" />
+                </button>
+              </div>
+
+              {/* Mobile User Profile */}
+              <div className="px-4 py-4 border-b border-gray-200 dark:border-gray-700">
+                <div className="flex items-center justify-between">
+                  <div className="flex items-center space-x-3">
+                    <div className="w-10 h-10 bg-gradient-to-br from-emerald-700 to-emerald-500 rounded-full flex items-center justify-center shadow-lg ring-1 ring-gray-100 dark:ring-transparent">
+                      <span className="text-white font-semibold text-sm">
+                        {profile?.contactPerson?.charAt(0) || 'S'}
+                      </span>
+                    </div>
+                    <div className="flex-1 min-w-0">
+                      <p className="text-sm font-medium text-gray-900 dark:text-white truncate">
+                        {profile?.businessName || profile?.contactPerson || 'Supplier'}
+                      </p>
+                      <p className="text-xs text-gray-500 dark:text-gray-400 truncate">
+                        {profile?.type ? `${profile.type} Supplier` : 'Supplier'}
+                      </p>
+                    </div>
+                  </div>
+                </div>
+              </div>
+
+              {/* Mobile Navigation */}
+              <nav className="mt-6 px-3 flex-1">
+                {navigationItems.map((item, index) => (
+                  <motion.div
+                    key={item.name}
+                    initial={{ opacity: 0, x: -20 }}
+                    animate={{ opacity: 1, x: 0 }}
+                    transition={{ delay: index * 0.1 }}
                   >
-                    <motion.div
-                      whileHover={{ rotate: 5 }}
-                      className={`w-5 h-5 mr-3 flex-shrink-0 ${
-                        item.current ? 'text-emerald-600 dark:text-white' : 'text-gray-700 dark:text-gray-400 group-hover:text-emerald-600'
+                    <Link
+                      href={item.href}
+                      onClick={closeSidebar}
+                      className={`group flex items-center px-4 py-3 mb-2 text-sm font-medium rounded-xl transition-all duration-200 transform hover:scale-105 ${
+                        item.current
+                          ? 'bg-emerald-50 text-emerald-600 shadow-sm border-l-4 border-emerald-600 dark:bg-gradient-to-r dark:from-emerald-600 dark:to-emerald-700 dark:text-white dark:shadow-lg dark:shadow-emerald-600/25'
+                          : 'text-gray-800 dark:text-gray-300 hover:bg-gray-100 dark:hover:bg-gray-800 hover:shadow-md'
                       }`}
                     >
-                      <item.icon className="w-5 h-5" />
-                    </motion.div>
-                    <span className="flex-1">{item.name}</span>
-                    {item.current && (
                       <motion.div
-                        initial={{ scale: 0 }}
-                        animate={{ scale: 1 }}
-                        className="w-2 h-2 bg-white rounded-full"
-                      />
-                    )}
-                  </Link>
-                </motion.div>
-              ))}
-            </nav>
-
-            {/* Mobile Logout */}
-            <div className="px-3 pb-4">
-              <button
-                onClick={handleLogout}
-                className="group flex items-center w-full px-4 py-3 text-sm font-medium text-red-700 dark:text-red-300 rounded-xl transition-all duration-200 transform hover:scale-105 hover:bg-red-100 dark:hover:bg-red-900/20"
-              >
-                <ArrowRightOnRectangleIcon className="w-5 h-5 mr-3 text-red-700 dark:text-red-300 group-hover:text-red-800" />
-                <span>Logout</span>
-              </button>
-            </div>
+                        whileHover={{ rotate: 5 }}
+                        className={`w-5 h-5 mr-3 flex-shrink-0 ${
+                          item.current ? 'text-emerald-600 dark:text-white' : 'text-gray-700 dark:text-gray-400 group-hover:text-emerald-600'
+                        }`}
+                      >
+                        <item.icon className="w-5 h-5" />
+                      </motion.div>
+                      <span className="flex-1">{item.name}</span>
+                      {item.badge !== undefined && item.badge > 0 && (
+                        <motion.span
+                          initial={{ scale: 0 }}
+                          animate={{ scale: 1 }}
+                          className="bg-red-500 text-white text-xs rounded-full px-2 py-1 min-w-[20px] text-center shadow-sm"
+                        >
+                          {item.badge}
+                        </motion.span>
+                      )}
+                      {item.current && (
+                        <motion.div
+                          initial={{ scale: 0 }}
+                          animate={{ scale: 1 }}
+                          className="w-2 h-2 bg-white rounded-full"
+                        />
+                      )}
+                    </Link>
+                  </motion.div>
+                ))}
+              </nav>
+
+              {/* Mobile Logout */}
+              <div className="px-3 pb-4">
+                <button
+                  onClick={() => {
+                    closeSidebar();
+                    handleLogout();
+                  }}
+                  className="group flex items-center w-full px-4 py-3 text-sm font-medium text-red-700 dark:text-red-300 rounded-xl transition-all duration-200 transform hover:scale-105 hover:bg-red-100 dark:hover:bg-red-900/20"
+                >
+                  <ArrowRightOnRectangleIcon className="w-5 h-5 mr-3 text-red-700 dark:text-red-300 group-hover:text-red-800" />
+                  <span>Logout</span>
+                </button>
+              </div>
+            </motion.div>
           </motion.div>
         )}
       </AnimatePresence>
@@ -372,7 +339,7 @@
               >
                 <Link
                   href={item.href}
-                  className={`group flex items-center px-4 py-3 mb-2 text-sm font-medium rounded-xl transition-all duration-200 transform hover:scale-105 ${
+                  className={`relative group flex items-center px-4 py-3 mb-2 pr-12 text-sm font-medium rounded-xl transition-all duration-200 transform hover:scale-105 ${
                     item.current
                       ? 'bg-emerald-50 text-emerald-600 shadow-sm border-l-4 border-emerald-600 dark:bg-gradient-to-r dark:from-emerald-600 dark:to-emerald-700 dark:text-white dark:shadow-lg dark:shadow-emerald-600/25'
                       : 'text-gray-800 dark:text-gray-300 hover:bg-gray-100 dark:hover:bg-gray-800 hover:shadow-md'
@@ -387,11 +354,20 @@
                     <item.icon className="w-5 h-5" />
                   </motion.div>
                   <span className="flex-1">{item.name}</span>
+                  {item.badge !== undefined && item.badge > 0 && (
+                    <motion.span
+                      initial={{ scale: 0 }}
+                      animate={{ scale: 1 }}
+                      className="absolute right-10 top-1/2 -translate-y-1/2 bg-red-500 text-white text-xs rounded-full w-6 h-6 flex items-center justify-center shadow-sm"
+                    >
+                      {item.badge}
+                    </motion.span>
+                  )}
                   {item.current && (
                     <motion.div
                       initial={{ scale: 0 }}
                       animate={{ scale: 1 }}
-                      className="w-2 h-2 bg-white rounded-full"
+                      className="absolute right-3 top-1/2 -translate-y-1/2 w-2 h-2 bg-white dark:bg-emerald-200 rounded-full"
                     />
                   )}
                 </Link>
@@ -414,6 +390,24 @@
 
       {/* Main Content */}
       <div className="lg:pl-64 flex flex-col flex-1 relative z-10">
+        {/* Mobile header */}
+        <div className="lg:hidden bg-white dark:bg-dark-surface shadow-sm border-b border-gray-200 dark:border-gray-700">
+          <div className="flex items-center justify-between px-4 py-3">
+            <button
+              onClick={() => setIsSidebarOpen(true)}
+              className="p-2 rounded-md text-gray-400 hover:text-gray-500 hover:bg-gray-100 dark:hover:bg-gray-700"
+            >
+              <Bars3Icon className="w-6 h-6" />
+            </button>
+            
+            <h1 className="text-lg font-semibold text-emerald-600 dark:text-emerald-400">
+              Supplier Portal
+            </h1>
+            
+            <div className="w-10"></div>
+          </div>
+        </div>
+
         {/* Page Content */}
         <main className="min-h-screen">
           {children}
