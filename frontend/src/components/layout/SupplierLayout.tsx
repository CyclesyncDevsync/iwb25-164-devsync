--- conflicted
+++ resolved
@@ -1,12 +1,7 @@
 'use client';
 
-<<<<<<< HEAD
 import { useState, useMemo } from 'react';
 import { usePathname, useRouter } from 'next/navigation';
-=======
-import React, { useState, useEffect } from 'react';
-import { usePathname } from 'next/navigation';
->>>>>>> dd61dade
 import Link from 'next/link';
 import {
   ChartBarIcon,
@@ -15,7 +10,6 @@
   DocumentDuplicateIcon,
   ShoppingBagIcon,
   CurrencyDollarIcon,
-<<<<<<< HEAD
   MapPinIcon,
   UserGroupIcon,
   Cog6ToothIcon,
@@ -23,9 +17,7 @@
   UserCircleIcon,
   XMarkIcon,
   ArrowRightOnRectangleIcon
-=======
   ChatBubbleLeftRightIcon
->>>>>>> dd61dade
 } from '@heroicons/react/24/outline';
 import { motion, AnimatePresence } from 'framer-motion';
 import { useAppSelector, useAppDispatch } from '../../hooks/redux';
@@ -40,7 +32,6 @@
 
 const SupplierLayout: React.FC<SupplierLayoutProps> = ({ children }) => {
   const pathname = usePathname();
-<<<<<<< HEAD
   const router = useRouter();
   const dispatch = useAppDispatch();
   const { profile } = useAppSelector((state: any) => state.supplier || {});
@@ -49,8 +40,7 @@
 
   // Clean pathname by removing query parameters
   const cleanPathname = pathname?.split('?')[0] || '';
-=======
-  const { profile } = useAppSelector(state => state.supplier);
+
   const { user } = useAuth();
   const [unreadMessageCount, setUnreadMessageCount] = useState(0);
 
@@ -90,51 +80,7 @@
     return () => clearInterval(interval);
   }, [user]);
 
-  const navigationItems = [
-    {
-      name: 'Dashboard',
-      href: '/supplier',
-      icon: HomeIcon,
-      current: pathname === '/supplier'
-    },
-    {
-      name: 'Add Material',
-      href: '/supplier/materials/new-enhanced',
-      icon: PlusCircleIcon,
-      current: pathname === '/supplier/materials/new' || pathname === '/supplier/materials/new-enhanced'
-    },
-    {
-      name: 'My Materials',
-      href: '/supplier/materials',
-      icon: DocumentDuplicateIcon,
-      current: pathname === '/supplier/materials' || (pathname.startsWith('/supplier/materials') && !pathname.includes('/new'))
-    },
-    {
-      name: 'Orders',
-      href: '/supplier/orders',
-      icon: ShoppingBagIcon,
-      current: pathname.startsWith('/supplier/orders')
-    },
-    {
-      name: 'Messages',
-      href: '/supplier/messages',
-      icon: ChatBubbleLeftRightIcon,
-      current: pathname.startsWith('/supplier/messages')
-    },
-    {
-      name: 'Analytics',
-      href: '/supplier/analytics',
-      icon: ChartBarIcon,
-      current: pathname.startsWith('/supplier/analytics')
-    },
-    {
-      name: 'Earnings',
-      href: '/supplier/earnings',
-      icon: CurrencyDollarIcon,
-      current: pathname.startsWith('/supplier/earnings')
-    }
-  ];
->>>>>>> dd61dade
+ 
 
   const navigationItems = useMemo(() => {
     const items = [
@@ -410,7 +356,6 @@
                   href={item.href}
                   className={`group flex items-center px-4 py-3 mb-2 text-sm font-medium rounded-xl transition-all duration-200 transform hover:scale-105 ${
                     item.current
-<<<<<<< HEAD
                       ? 'bg-emerald-50 text-emerald-600 shadow-sm border-l-4 border-emerald-600 dark:bg-gradient-to-r dark:from-emerald-600 dark:to-emerald-700 dark:text-white dark:shadow-lg dark:shadow-emerald-600/25'
                       : 'text-gray-800 dark:text-gray-300 hover:bg-gray-100 dark:hover:bg-gray-800 hover:shadow-md'
                   }`}
@@ -433,20 +378,6 @@
                   )}
                 </Link>
               </motion.div>
-=======
-                      ? 'text-emerald-500 dark:text-emerald-400'
-                      : 'text-gray-400 dark:text-gray-500 group-hover:text-gray-500 dark:group-hover:text-gray-400'
-                  } mr-3 h-5 w-5 flex-shrink-0`}
-                  aria-hidden="true"
-                />
-                <span className="flex-1">{item.name}</span>
-                {item.name === 'Messages' && unreadMessageCount > 0 && (
-                  <span className="ml-auto inline-flex items-center px-2.5 py-0.5 rounded-full text-xs font-medium bg-red-500 text-white">
-                    {unreadMessageCount}
-                  </span>
-                )}
-              </Link>
->>>>>>> dd61dade
             ))}
           </nav>
 
