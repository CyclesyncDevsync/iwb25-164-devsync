'use client';

import { useState, useEffect, useMemo } from 'react';
import { usePathname } from 'next/navigation';
import Link from 'next/link';
import {
  HomeIcon,
  DocumentCheckIcon,
  ChatBubbleLeftRightIcon,
  MapPinIcon,
  Cog6ToothIcon,
  Bars3Icon,
  XMarkIcon,
  UserCircleIcon,
  ArrowRightOnRectangleIcon
} from '@heroicons/react/24/outline';
import { motion, AnimatePresence } from 'framer-motion';
import { useAuth } from '@/hooks/useAuth';
import MessagesModal from '@/components/agent/MessagesModal';

interface AgentLayoutProps {
  children: React.ReactNode;
}

const AgentLayout: React.FC<AgentLayoutProps> = ({ children }) => {
  const pathname = usePathname();
  const [isSidebarOpen, setIsSidebarOpen] = useState(false);
  const [isMessagesModalOpen, setIsMessagesModalOpen] = useState(false);
  const { user, logout } = useAuth();

  // Clean pathname by removing query parameters
  const cleanPathname = pathname.split('?')[0];

  // Debug logging
  useEffect(() => {
    console.log('Current pathname:', pathname);
    console.log('Clean pathname:', cleanPathname);
  }, [pathname, cleanPathname]);

  const navigationItems = useMemo(() => [
    {
      name: 'Dashboard',
      href: '/agent',
      icon: HomeIcon,
      current: cleanPathname === '/agent'
    },
    {
      name: 'Assigned Tasks',
      href: '/agent/verify',
      icon: DocumentCheckIcon,
      current: cleanPathname.startsWith('/agent/verify')
    },
    {
      name: 'Task Map',
      href: '/agent/map',
      icon: MapPinIcon,
      current: cleanPathname === '/agent/map'
    },
    {
      name: 'Messages',
      href: '/agent/messages',
      icon: ChatBubbleLeftRightIcon,
      current: cleanPathname.startsWith('/agent/messages'),
      badge: 3 // Unread messages count
    },
    {
      name: 'Settings',
      href: '/agent/settings',
      icon: Cog6ToothIcon,
      current: cleanPathname === '/agent/settings'
    }
  ], [cleanPathname]);

  // Debug log navigation items
  useEffect(() => {
    console.log('Navigation items current state:', 
      navigationItems.map(item => ({ name: item.name, href: item.href, current: item.current }))
    );
  }, [cleanPathname, navigationItems]);

  const closeSidebar = () => setIsSidebarOpen(false);

  // Get current page name for mobile header
  const getCurrentPageName = () => {
    const currentItem = navigationItems.find(item => item.current);
    return currentItem ? currentItem.name : 'Field Agent';
  };

  return (
    <div className="min-h-screen bg-gray-50 dark:bg-dark-bg">
      {/* Mobile sidebar overlay */}
      <AnimatePresence>
        {isSidebarOpen && (
          <motion.div
            initial={{ opacity: 0 }}
            animate={{ opacity: 1 }}
            exit={{ opacity: 0 }}
            className="fixed inset-0 z-[65] lg:hidden"
          >
            <div className="fixed inset-0 bg-black bg-opacity-50" onClick={closeSidebar} />
            <motion.div
              initial={{ x: -300 }}
              animate={{ x: 0 }}
              exit={{ x: -300 }}
              className="fixed inset-y-0 left-0 w-64 bg-gradient-to-b from-white to-gray-50 dark:from-dark-surface dark:to-gray-900 shadow-2xl z-[70]"
            >
              {/* Mobile Header */}
              <div className="flex items-center justify-between p-4 border-b border-gray-200 dark:border-gray-700 bg-gradient-to-r from-agent-DEFAULT/10 to-agent-DEFAULT/5">
                <div className="flex items-center space-x-3">
                  <div className="w-8 h-8 bg-agent-DEFAULT rounded-lg flex items-center justify-center">
                    <UserCircleIcon className="w-5 h-5 text-white" />
                  </div>
                  <div>
                    <h2 className="text-lg font-bold text-agent-DEFAULT dark:text-agent-dark">
                      Field Agent
                    </h2>
                    <p className="text-xs text-gray-600 dark:text-gray-400">Portal</p>
                  </div>
                </div>
                <button
                  onClick={closeSidebar}
                  className="p-2 rounded-lg text-gray-400 hover:text-gray-500 hover:bg-gray-100 dark:hover:bg-gray-700 transition-colors"
                >
                  <XMarkIcon className="w-5 h-5" />
                </button>
              </div>

              {/* Mobile User Profile */}
              <div className="px-4 py-4 border-b border-gray-200 dark:border-gray-700">
                <div className="flex items-center space-x-3">
                  <div className="w-10 h-10 bg-gradient-to-br from-agent-DEFAULT to-green-600 rounded-full flex items-center justify-center shadow-md">
                    <span className="text-white font-semibold text-sm">
                      {user?.firstName?.charAt(0) || user?.email?.charAt(0) || 'A'}
                    </span>
                  </div>
                  <div className="flex-1 min-w-0">
                    <p className="text-sm font-medium text-gray-900 dark:text-white truncate">
                      {user?.firstName || 'Agent'}
                    </p>
                    <p className="text-xs text-gray-500 dark:text-gray-400 truncate">
                      {user?.email || 'agent@example.com'}
                    </p>
                  </div>
                </div>
              </div>

              {/* Mobile Navigation */}
              <nav className="mt-6 px-3 flex-1">
                {navigationItems.map((item, index) => (
                  <motion.div
                    key={item.name}
                    initial={{ opacity: 0, x: -20 }}
                    animate={{ opacity: 1, x: 0 }}
                    transition={{ delay: index * 0.1 }}
                  >
                    {item.name === 'Messages' ? (
                      <button
                        onClick={() => {
                          setIsMessagesModalOpen(true);
                          closeSidebar();
                        }}
                        className={`relative group flex items-center w-full px-4 py-3 mb-2 pr-12 text-sm font-medium rounded-xl transition-all duration-200 transform hover:scale-105 text-gray-700 dark:text-gray-300 hover:bg-gradient-to-r hover:from-gray-100 hover:to-gray-50 dark:hover:from-gray-800 dark:hover:to-gray-700 hover:shadow-md`}
                      >
                        <motion.div
                          whileHover={{ rotate: 5 }}
                          className="w-5 h-5 mr-3 flex-shrink-0 text-gray-600 dark:text-gray-400 group-hover:text-agent-DEFAULT"
                        >
                          <item.icon className="w-5 h-5" />
                        </motion.div>
                        <span className="flex-1">{item.name}</span>
                            {item.badge && (
                              <motion.span
                                initial={{ scale: 0 }}
                                animate={{ scale: 1 }}
                                className="absolute right-10 top-1/2 -translate-y-1/2 bg-red-500 text-white text-xs rounded-full w-6 h-6 flex items-center justify-center shadow-sm"
                              >
                                {item.badge}
                              </motion.span>
                            )}
                            {item.current && (
                              <motion.div
                                initial={{ scale: 0 }}
                                animate={{ scale: 1 }}
                                className="absolute right-3 top-1/2 -translate-y-1/2 w-2 h-2 bg-white rounded-full"
                              />
                            )}
                      </button>
                    ) : (
                      <Link
                        href={item.href}
                        onClick={closeSidebar}
                        className={`group flex items-center px-4 py-3 mb-2 text-sm font-medium rounded-xl transition-all duration-200 transform hover:scale-105 ${
                          item.current
                            ? 'bg-gradient-to-r from-agent-DEFAULT to-green-600 text-white shadow-lg shadow-agent-DEFAULT/25'
                            : 'text-gray-700 dark:text-gray-300 hover:bg-gradient-to-r hover:from-gray-100 hover:to-gray-50 dark:hover:from-gray-800 dark:hover:to-gray-700 hover:shadow-md'
                        }`}
                      >
                        <motion.div
                          whileHover={{ rotate: 5 }}
                          className={`w-5 h-5 mr-3 flex-shrink-0 ${
                            item.current ? 'text-white' : 'text-gray-600 dark:text-gray-400 group-hover:text-agent-DEFAULT'
                          }`}
                        >
                          <item.icon className="w-5 h-5" />
                        </motion.div>
                        <span className="flex-1">{item.name}</span>
                        {item.badge && (
                          <motion.span
                            initial={{ scale: 0 }}
                            animate={{ scale: 1 }}
                            className="bg-red-500 text-white text-xs rounded-full px-2 py-1 min-w-[20px] text-center shadow-sm"
                          >
                            {item.badge}
                          </motion.span>
                        )}
                        {item.current && (
                          <motion.div
                            initial={{ scale: 0 }}
                            animate={{ scale: 1 }}
                            className="w-2 h-2 bg-white rounded-full ml-2"
                          />
                        )}
                      </Link>
                    )}
                  </motion.div>
                ))}
              </nav>

              {/* Mobile Sign Out Button */}
              <div className="px-3 pb-6">
                <motion.button
                  onClick={() => {
                    closeSidebar();
                    logout();
                  }}
                  whileHover={{ scale: 1.02 }}
                  whileTap={{ scale: 0.98 }}
                  className="w-full flex items-center px-4 py-3 text-sm font-medium text-red-600 dark:text-red-400 bg-red-50 dark:bg-red-900/20 hover:bg-red-100 dark:hover:bg-red-900/30 rounded-xl transition-all duration-200 group"
                >
                  <ArrowRightOnRectangleIcon className="w-5 h-5 mr-3 group-hover:rotate-12 transition-transform duration-200" />
                  <span>Sign Out</span>
                </motion.button>
              </div>
            </motion.div>
          </motion.div>
        )}
      </AnimatePresence>

      {/* Desktop sidebar */}
  <div className="hidden lg:flex lg:w-64 lg:flex-col lg:fixed lg:inset-y-0 z-50">
        <div className="flex flex-col flex-grow bg-gradient-to-b from-white to-gray-50 dark:from-dark-surface dark:to-gray-900 border-r border-gray-200 dark:border-gray-700 shadow-xl">
          {/* Header with enhanced styling */}
          <div className="flex items-center h-16 px-4 border-b border-gray-200 dark:border-gray-700 bg-gradient-to-r from-agent-DEFAULT/10 to-agent-DEFAULT/5">
            <div className="flex items-center space-x-3">
              <div className="w-8 h-8 bg-agent-DEFAULT rounded-lg flex items-center justify-center">
                <UserCircleIcon className="w-5 h-5 text-white" />
              </div>
              <div>
               
              </div>
            </div>
          </div>

          {/* User Profile Section */}
          <div className="px-4 py-4 border-b border-gray-200 dark:border-gray-700">
            <div className="flex items-center space-x-3">
              <div className="w-10 h-10 bg-gradient-to-br from-agent-DEFAULT to-green-600 rounded-full flex items-center justify-center shadow-md">
                <span className="text-white font-semibold text-sm">
                  {user?.firstName?.charAt(0) || user?.email?.charAt(0) || 'A'}
                </span>
              </div>
              <div className="flex-1 min-w-0">
                <p className="text-sm font-medium text-gray-900 dark:text-white truncate">
                  {user?.firstName || 'Agent'}
                </p>
                <p className="text-xs text-gray-500 dark:text-gray-400 truncate">
                  {user?.email || 'agent@example.com'}
                </p>
              </div>
            </div>
          </div>

          {/* Enhanced Navigation */}
          <nav className="mt-6 flex-1 px-3">
            {navigationItems.map((item, index) => (
              <motion.div
                key={item.name}
                initial={{ opacity: 0, x: -20 }}
                animate={{ opacity: 1, x: 0 }}
                transition={{ delay: index * 0.1 }}
              >
                {item.name === 'Messages' ? (
                  <button
                    onClick={() => setIsMessagesModalOpen(true)}
                    className="group flex items-center w-full px-4 py-3 mb-2 text-sm font-medium rounded-xl transition-all duration-200 transform hover:scale-105 text-gray-700 dark:text-gray-300 hover:bg-gradient-to-r hover:from-gray-100 hover:to-gray-50 dark:hover:from-gray-800 dark:hover:to-gray-700 hover:shadow-md"
                  >
                    <motion.div
                      whileHover={{ rotate: 5 }}
                      className="w-5 h-5 mr-3 flex-shrink-0 text-gray-600 dark:text-gray-400 group-hover:text-agent-DEFAULT"
                    >
                      <item.icon className="w-5 h-5" />
                    </motion.div>
                    <span className="flex-1">{item.name}</span>
                    {item.badge && (
                      <motion.span
                        initial={{ scale: 0 }}
                        animate={{ scale: 1 }}
                        className="bg-red-500 text-white text-xs rounded-full px-2 py-1 min-w-[20px] text-center shadow-sm"
                      >
                        {item.badge}
                      </motion.span>
                    )}
                  </button>
                ) : (
                  <Link
                    href={item.href}
                    className={`relative group flex items-center px-4 py-3 mb-2 pr-12 text-sm font-medium rounded-xl transition-all duration-200 transform hover:scale-105 ${
                      item.current
                        ? 'bg-gradient-to-r from-agent-DEFAULT to-green-600 text-white shadow-lg shadow-agent-DEFAULT/25'
                        : 'text-gray-700 dark:text-gray-300 hover:bg-gradient-to-r hover:from-gray-100 hover:to-gray-50 dark:hover:from-gray-800 dark:hover:to-gray-700 hover:shadow-md'
                    }`}
                  >
                    <motion.div
                      whileHover={{ rotate: 5 }}
                      className={`w-5 h-5 mr-3 flex-shrink-0 ${
                        item.current ? 'text-white' : 'text-gray-600 dark:text-gray-400 group-hover:text-agent-DEFAULT'
                      }`}
                    >
                      <item.icon className="w-5 h-5" />
                    </motion.div>
                    <span className="flex-1">{item.name}</span>
                    {item.badge && (
                      <motion.span
                        initial={{ scale: 0 }}
                        animate={{ scale: 1 }}
                        className="absolute right-10 top-1/2 -translate-y-1/2 bg-red-500 text-white text-xs rounded-full w-6 h-6 flex items-center justify-center shadow-sm"
                      >
                        {item.badge}
                      </motion.span>
                    )}
                    {item.current && (
                      <motion.div
                        initial={{ scale: 0 }}
                        animate={{ scale: 1 }}
                        className="absolute right-3 top-1/2 -translate-y-1/2 w-2 h-2 bg-white rounded-full"
                      />
                    )}
                  </Link>
                )}
              </motion.div>
            ))}
          </nav>

          {/* Sign Out Button */}
          <div className="px-3 pb-6">
            <motion.button
              onClick={logout}
              whileHover={{ scale: 1.02 }}
              whileTap={{ scale: 0.98 }}
              className="w-full flex items-center px-4 py-3 text-sm font-medium text-red-600 dark:text-red-400 bg-red-50 dark:bg-red-900/20 hover:bg-red-100 dark:hover:bg-red-900/30 rounded-xl transition-all duration-200 group"
            >
              <ArrowRightOnRectangleIcon className="w-5 h-5 mr-3 group-hover:rotate-12 transition-transform duration-200" />
              <span>Sign Out</span>
            </motion.button>
          </div>
        </div>
      </div>

      {/* Main content */}
  <div className="lg:pl-64 flex flex-col flex-1 relative z-10">
        {/* Desktop header */}
        <div className="hidden lg:block bg-white dark:bg-dark-surface shadow-sm border-b border-gray-200 dark:border-gray-700">
          <div className="flex items-center justify-between px-6 py-4">
            <div>
              <h1 className="text-2xl font-bold text-gray-900 dark:text-white">
                {getCurrentPageName()}
              </h1>
              <p className="text-sm text-gray-600 dark:text-gray-400 mt-1">
                Field Agent Portal
              </p>
            </div>
            
            <div className="flex items-center space-x-3">
              {/* Agent users don't need notification and profile buttons in header */}
            </div>
          </div>
        </div>

        {/* Mobile header */}
        <div className="lg:hidden bg-white dark:bg-dark-surface shadow-sm border-b border-gray-200 dark:border-gray-700">
          <div className="flex items-center justify-between px-4 py-3">
            <button
              onClick={() => setIsSidebarOpen(true)}
              className="p-2 rounded-md text-gray-400 hover:text-gray-500 hover:bg-gray-100 dark:hover:bg-gray-700"
            >
              <Bars3Icon className="w-6 h-6" />
            </button>
            
            <h1 className="text-lg font-semibold text-agent-DEFAULT dark:text-agent-dark">
              {getCurrentPageName()}
            </h1>
            
            <div className="flex items-center space-x-2">
              {/* Agent users don't need notification and profile buttons in mobile header */}
            </div>
          </div>
        </div>

        {/* Page content */}
        <main className="flex-1">
          {children}
        </main>

<<<<<<< HEAD
=======
        {/* Notification Center */}
        <NotificationCenter />

        {/* Mobile bottom navigation */}
        <div className="lg:hidden fixed bottom-0 left-0 right-0 bg-white dark:bg-dark-surface border-t border-gray-200 dark:border-gray-700 safe-area-pb">
          <div className="grid grid-cols-5 py-2">
            {navigationItems.map((item) => (
              <Link
                key={item.name}
                href={item.href}
                className={`flex flex-col items-center justify-center py-2 px-1 relative ${
                  item.current
                    ? 'text-agent-DEFAULT dark:text-agent-dark'
                    : 'text-gray-500 dark:text-gray-400'
                }`}
              >
                <item.icon className="w-6 h-6 mb-1" />
                <span className="text-xs">
                  {item.name === 'Assigned Tasks' ? 'Tasks' : 
                   item.name === 'Task Map' ? 'Map' : 
                   item.name.split(' ')[0]}
                </span>
                {item.badge && (
                  <span className="absolute -top-1 right-1/4 w-4 h-4 bg-red-500 text-white text-xs rounded-full flex items-center justify-center">
                    {item.badge}
                  </span>
                )}
              </Link>
            ))}
          </div>
        </div>
>>>>>>> dd61dade
      </div>

      {/* Messages Modal */}
      <MessagesModal 
        isOpen={isMessagesModalOpen} 
        onClose={() => setIsMessagesModalOpen(false)} 
      />
    </div>
  );
};

export default AgentLayout;<|MERGE_RESOLUTION|>--- conflicted
+++ resolved
@@ -411,40 +411,7 @@
           {children}
         </main>
 
-<<<<<<< HEAD
-=======
-        {/* Notification Center */}
-        <NotificationCenter />
-
-        {/* Mobile bottom navigation */}
-        <div className="lg:hidden fixed bottom-0 left-0 right-0 bg-white dark:bg-dark-surface border-t border-gray-200 dark:border-gray-700 safe-area-pb">
-          <div className="grid grid-cols-5 py-2">
-            {navigationItems.map((item) => (
-              <Link
-                key={item.name}
-                href={item.href}
-                className={`flex flex-col items-center justify-center py-2 px-1 relative ${
-                  item.current
-                    ? 'text-agent-DEFAULT dark:text-agent-dark'
-                    : 'text-gray-500 dark:text-gray-400'
-                }`}
-              >
-                <item.icon className="w-6 h-6 mb-1" />
-                <span className="text-xs">
-                  {item.name === 'Assigned Tasks' ? 'Tasks' : 
-                   item.name === 'Task Map' ? 'Map' : 
-                   item.name.split(' ')[0]}
-                </span>
-                {item.badge && (
-                  <span className="absolute -top-1 right-1/4 w-4 h-4 bg-red-500 text-white text-xs rounded-full flex items-center justify-center">
-                    {item.badge}
-                  </span>
-                )}
-              </Link>
-            ))}
-          </div>
-        </div>
->>>>>>> dd61dade
+
       </div>
 
       {/* Messages Modal */}
