'use client';

import React, { ReactNode, useState } from 'react';
import Link from 'next/link';
import { usePathname } from 'next/navigation';
<<<<<<< HEAD
import { USER_ROLES, ROUTES } from '../../constants';
=======
import { useSelector } from 'react-redux';
import { RootState } from '../../types/store';
import { USER_ROLES, ROUTES } from '../../constants/index';
>>>>>>> efd20f64
import { useAuth } from '../../hooks/useAuth';
import { cn } from '../../utils/cn';
import type { User } from '../../types/user';

interface SidebarLinkProps {
  href: string;
  icon: React.ReactNode;
  label: string;
  isActive: boolean;
  onClick?: () => void;
}

function SidebarLink({ href, icon, label, isActive, onClick }: SidebarLinkProps) {
  return (
    <Link
      href={href}
      className={cn(
        "flex items-center px-4 py-2 my-1 text-sm font-medium rounded-md transition-colors",
        isActive
          ? "bg-primary/10 text-primary dark:bg-primary-light/10 dark:text-primary-light"
          : "text-gray-600 hover:bg-gray-100 dark:text-gray-400 dark:hover:bg-dark-surface"
      )}
    >
      <span className="mr-3">{icon}</span>
      {label}
    </Link>
  );
}

interface DashboardLayoutProps {
  children: ReactNode;
}

export default function DashboardLayout({ children }: DashboardLayoutProps) {
  const pathname = usePathname();
<<<<<<< HEAD
  const { user } = useAuth() as { user: User | null };
  const [sidebarOpen, setSidebarOpen] = useState(false);

  const userRole =
    user?.role && Object.values(USER_ROLES).includes(user.role)
      ? user.role
      : USER_ROLES.GUEST;
=======
  const { user, loading } = useAuth();
  const [sidebarOpen, setSidebarOpen] = useState(false);
  
  // Debug: Log user data to console
  console.log('DashboardLayout user data:', user);
  
  // Get user role from user object, defaulting to ADMIN if not available
  // In a real app, the role would come from the user object or be fetched separately
  const userRole = (user && 'role' in user ? user.role : USER_ROLES.ADMIN) as 'admin' | 'agent' | 'supplier' | 'buyer' | 'guest';
  
  // Show loading state while authentication is being checked
  if (loading) {
    return (
      <div className="flex items-center justify-center h-screen">
        <div className="text-lg">Loading...</div>
      </div>
    );
  }
  
  // Show login prompt if not authenticated
  if (!user) {
    return (
      <div className="flex items-center justify-center h-screen">
        <div className="text-center">
          <div className="text-lg mb-4">Please log in to access the dashboard</div>
          <a href="/api/auth/login" className="text-blue-500 hover:underline">
            Login with Asgardeo
          </a>
        </div>
      </div>
    );
  }
>>>>>>> efd20f64

  const toggleSidebar = () => {
    setSidebarOpen(!sidebarOpen);
  };

  // Define sidebar links based on user role
  const sidebarLinks: { href: string; icon: React.ReactNode; label: string }[] = [];

  // Common links for all users
  sidebarLinks.push({
    href: ROUTES.DASHBOARD,
    icon: (
      <svg xmlns="http://www.w3.org/2000/svg" className="h-5 w-5" fill="none" viewBox="0 0 24 24" stroke="currentColor">
        <path strokeLinecap="round" strokeLinejoin="round" strokeWidth={2} d="M3 12l2-2m0 0l7-7 7 7M5 10v10a1 1 0 001 1h3m10-11l2 2m-2-2v10a1 1 0 01-1 1h-3m-6 0a1 1 0 001-1v-4a1 1 0 011-1h2a1 1 0 011 1v4a1 1 0 001 1m-6 0h6" />
      </svg>
    ),
    label: 'Dashboard',
  });

  // Role-specific links
  if (userRole === USER_ROLES.ADMIN) {
    sidebarLinks.push(
      {
        href: ROUTES.ADMIN.USERS,
        icon: (
          <svg xmlns="http://www.w3.org/2000/svg" className="h-5 w-5" fill="none" viewBox="0 0 24 24" stroke="currentColor">
            <path strokeLinecap="round" strokeLinejoin="round" strokeWidth={2} d="M12 4.354a4 4 0 110 5.292M15 21H3v-1a6 6 0 0112 0v1zm0 0h6v-1a6 6 0 00-9-5.197M13 7a4 4 0 11-8 0 4 4 0 018 0z" />
          </svg>
        ),
        label: 'Users',
      },
      {
        href: ROUTES.ADMIN.MATERIALS,
        icon: (
          <svg xmlns="http://www.w3.org/2000/svg" className="h-5 w-5" fill="none" viewBox="0 0 24 24" stroke="currentColor">
            <path strokeLinecap="round" strokeLinejoin="round" strokeWidth={2} d="M19 11H5m14 0a2 2 0 012 2v6a2 2 0 01-2 2H5a2 2 0 01-2-2v-6a2 2 0 012-2m14 0V9a2 2 0 00-2-2M5 11V9a2 2 0 012-2m0 0V5a2 2 0 012-2h6a2 2 0 012 2v2M7 7h10" />
          </svg>
        ),
        label: 'Materials',
      },
      {
        href: ROUTES.ADMIN.AUCTIONS,
        icon: (
          <svg xmlns="http://www.w3.org/2000/svg" className="h-5 w-5" fill="none" viewBox="0 0 24 24" stroke="currentColor">
            <path strokeLinecap="round" strokeLinejoin="round" strokeWidth={2} d="M3 3h2l.4 2M7 13h10l4-8H5.4M7 13L5.4 5M7 13l-2.293 2.293c-.63.63-.184 1.707.707 1.707H17m0 0a2 2 0 100 4 2 2 0 000-4zm-8 2a2 2 0 11-4 0 2 2 0 014 0z" />
          </svg>
        ),
        label: 'Auctions',
      },
      {
        href: ROUTES.ADMIN.TRANSACTIONS,
        icon: (
          <svg xmlns="http://www.w3.org/2000/svg" className="h-5 w-5" fill="none" viewBox="0 0 24 24" stroke="currentColor">
            <path strokeLinecap="round" strokeLinejoin="round" strokeWidth={2} d="M9 5H7a2 2 0 00-2 2v12a2 2 0 002 2h10a2 2 0 002-2V7a2 2 0 00-2-2h-2M9 5a2 2 0 002 2h2a2 2 0 002-2M9 5a2 2 0 012-2h2a2 2 0 012 2" />
          </svg>
        ),
        label: 'Transactions',
      }
    );
  } else if (userRole === USER_ROLES.AGENT) {
    sidebarLinks.push(
      {
        href: ROUTES.AGENT.ASSIGNMENTS,
        icon: (
          <svg xmlns="http://www.w3.org/2000/svg" className="h-5 w-5" fill="none" viewBox="0 0 24 24" stroke="currentColor">
            <path strokeLinecap="round" strokeLinejoin="round" strokeWidth={2} d="M9 5H7a2 2 0 00-2 2v12a2 2 0 002 2h10a2 2 0 002-2V7a2 2 0 00-2-2h-2M9 5a2 2 0 002 2h2a2 2 0 002-2M9 5a2 2 0 012-2h2a2 2 0 012 2" />
          </svg>
        ),
        label: 'Assignments',
      },
      {
        href: ROUTES.AGENT.VERIFICATION,
        icon: (
          <svg xmlns="http://www.w3.org/2000/svg" className="h-5 w-5" fill="none" viewBox="0 0 24 24" stroke="currentColor">
            <path strokeLinecap="round" strokeLinejoin="round" strokeWidth={2} d="M9 12l2 2 4-4m6 2a9 9 0 11-18 0 9 9 0 0118 0z" />
          </svg>
        ),
        label: 'Verification',
      }
    );
  } else if (userRole === USER_ROLES.SUPPLIER) {
    sidebarLinks.push(
      {
        href: ROUTES.SUPPLIER.MATERIALS,
        icon: (
          <svg xmlns="http://www.w3.org/2000/svg" className="h-5 w-5" fill="none" viewBox="0 0 24 24" stroke="currentColor">
            <path strokeLinecap="round" strokeLinejoin="round" strokeWidth={2} d="M19 11H5m14 0a2 2 0 012 2v6a2 2 0 01-2 2H5a2 2 0 01-2-2v-6a2 2 0 012-2m14 0V9a2 2 0 00-2-2M5 11V9a2 2 0 012-2m0 0V5a2 2 0 012-2h6a2 2 0 012 2v2M7 7h10" />
          </svg>
        ),
        label: 'My Materials',
      },
      {
        href: ROUTES.SUPPLIER.AUCTIONS,
        icon: (
          <svg xmlns="http://www.w3.org/2000/svg" className="h-5 w-5" fill="none" viewBox="0 0 24 24" stroke="currentColor">
            <path strokeLinecap="round" strokeLinejoin="round" strokeWidth={2} d="M3 3h2l.4 2M7 13h10l4-8H5.4M7 13L5.4 5M7 13l-2.293 2.293c-.63.63-.184 1.707.707 1.707H17m0 0a2 2 0 100 4 2 2 0 000-4zm-8 2a2 2 0 11-4 0 2 2 0 014 0z" />
          </svg>
        ),
        label: 'My Auctions',
      }
    );
  } else if (userRole === USER_ROLES.BUYER) {
    sidebarLinks.push(
      {
        href: ROUTES.BUYER.MARKETPLACE,
        icon: (
          <svg xmlns="http://www.w3.org/2000/svg" className="h-5 w-5" fill="none" viewBox="0 0 24 24" stroke="currentColor">
            <path strokeLinecap="round" strokeLinejoin="round" strokeWidth={2} d="M3 3h2l.4 2M7 13h10l4-8H5.4M7 13L5.4 5M7 13l-2.293 2.293c-.63.63-.184 1.707.707 1.707H17m0 0a2 2 0 100 4 2 2 0 000-4zm-8 2a2 2 0 11-4 0 2 2 0 014 0z" />
          </svg>
        ),
        label: 'Marketplace',
      },
      {
        href: ROUTES.BUYER.AUCTIONS,
        icon: (
          <svg xmlns="http://www.w3.org/2000/svg" className="h-5 w-5" fill="none" viewBox="0 0 24 24" stroke="currentColor">
            <path strokeLinecap="round" strokeLinejoin="round" strokeWidth={2} d="M15 17h5l-1.405-1.405A2.032 2.032 0 0118 14.158V11a6.002 6.002 0 00-4-5.659V5a2 2 0 10-4 0v.341C7.67 6.165 6 8.388 6 11v3.159c0 .538-.214 1.055-.595 1.436L4 17h5m6 0v1a3 3 0 11-6 0v-1m6 0H9" />
          </svg>
        ),
        label: 'Active Auctions',
      }
    );
  }

  // Common links for all authenticated users
  sidebarLinks.push({
    href: ROUTES.CHAT,
    icon: (
      <svg xmlns="http://www.w3.org/2000/svg" className="h-5 w-5" fill="none" viewBox="0 0 24 24" stroke="currentColor">
        <path strokeLinecap="round" strokeLinejoin="round" strokeWidth={2} d="M8 12h.01M12 12h.01M16 12h.01M21 12c0 4.418-4.03 8-9 8a9.863 9.863 0 01-4.255-.949L3 20l1.395-3.72C3.512 15.042 3 13.574 3 12c0-4.418 4.03-8 9-8s9 3.582 9 8z" />
      </svg>
    ),
    label: 'Messages',
  });

  return (
    <div className="flex h-screen overflow-hidden">
      {/* Sidebar for larger screens */}
      <div className="hidden md:flex md:flex-shrink-0">
        <div className="flex flex-col w-64">
          <div className="flex flex-col h-0 flex-1 border-r border-gray-200 dark:border-gray-800 bg-white dark:bg-dark-bg">
            <div className="flex-1 flex flex-col pt-5 pb-4 overflow-y-auto">
              <div className="flex items-center flex-shrink-0 px-4">
                <h2 className="text-lg font-semibold text-primary dark:text-primary-light">
                  CircularSync
                </h2>
              </div>
              
              {/* User Profile Section */}
              <div className="mt-4 px-4 py-3 border-b border-gray-200 dark:border-gray-700">
                <div className="flex items-center">
                  <div className="flex-shrink-0">
                    <div className="h-10 w-10 bg-primary/10 rounded-full flex items-center justify-center">
                      <span className="text-primary font-medium text-sm">
                        {user.name ? user.name.charAt(0).toUpperCase() : 'U'}
                      </span>
                    </div>
                  </div>
                  <div className="ml-3">
                    <p className="text-sm font-medium text-gray-900 dark:text-gray-100">
                      {user.name || 'User'}
                    </p>
                    <p className="text-xs text-gray-500 dark:text-gray-400">
                      {user.email || 'No email'}
                    </p>
                  </div>
                </div>
              </div>
              <nav className="mt-5 flex-1 px-2 space-y-1">
                {sidebarLinks.map((link) => (
                  <SidebarLink
                    key={link.href}
                    href={link.href}
                    icon={link.icon}
                    label={link.label}
                    isActive={pathname === link.href}
                  />
                ))}
              </nav>
            </div>
          </div>
        </div>
      </div>

      {/* Mobile sidebar */}
      <div className={cn(
        "fixed inset-0 flex z-40 md:hidden",
        sidebarOpen ? "block" : "hidden"
      )}>
        <div
          className={cn(
            "fixed inset-0 bg-gray-600 bg-opacity-75 transition-opacity",
            sidebarOpen ? "opacity-100 ease-out duration-300" : "opacity-0 ease-in duration-200"
          )}
          onClick={toggleSidebar}
        />

        <div className={cn(
          "relative flex-1 flex flex-col max-w-xs w-full bg-white dark:bg-dark-bg transition-transform",
          sidebarOpen ? "translate-x-0 ease-out duration-300" : "-translate-x-full ease-in duration-200"
        )}>
          <div className="absolute top-0 right-0 -mr-12 pt-2">
            <button
              type="button"
              className="ml-1 flex items-center justify-center h-10 w-10 rounded-full focus:outline-none focus:ring-2 focus:ring-inset focus:ring-white"
              onClick={toggleSidebar}
            >
              <span className="sr-only">Close sidebar</span>
              <svg xmlns="http://www.w3.org/2000/svg" className="h-6 w-6 text-white" fill="none" viewBox="0 0 24 24" stroke="currentColor">
                <path strokeLinecap="round" strokeLinejoin="round" strokeWidth={2} d="M6 18L18 6M6 6l12 12" />
              </svg>
            </button>
          </div>

          <div className="flex-1 h-0 pt-5 pb-4 overflow-y-auto">
            <div className="flex-shrink-0 flex items-center px-4">
              <h2 className="text-lg font-semibold text-primary dark:text-primary-light">
                CircularSync
              </h2>
            </div>
            <nav className="mt-5 px-2 space-y-1">
              {sidebarLinks.map((link) => (
                <SidebarLink
                  key={link.href}
                  href={link.href}
                  icon={link.icon}
                  label={link.label}
                  isActive={pathname === link.href}
                  onClick={toggleSidebar}
                />
              ))}
            </nav>
          </div>
        </div>
      </div>

      {/* Main content */}
      <div className="flex flex-col w-0 flex-1 overflow-hidden">
        <div className="md:hidden pl-1 pt-1 sm:pl-3 sm:pt-3">
          <button
            type="button"
            className="-ml-0.5 -mt-0.5 h-12 w-12 inline-flex items-center justify-center rounded-md text-gray-500 hover:text-gray-900 focus:outline-none focus:ring-2 focus:ring-inset focus:ring-primary dark:text-gray-400 dark:hover:text-gray-50"
            onClick={toggleSidebar}
          >
            <span className="sr-only">Open sidebar</span>
            <svg xmlns="http://www.w3.org/2000/svg" className="h-6 w-6" fill="none" viewBox="0 0 24 24" stroke="currentColor">
              <path strokeLinecap="round" strokeLinejoin="round" strokeWidth={2} d="M4 6h16M4 12h16M4 18h16" />
            </svg>
          </button>
        </div>
        <main className="flex-1 relative overflow-y-auto focus:outline-none">
          <div className="py-6">
            <div className="max-w-7xl mx-auto px-4 sm:px-6 md:px-8">
              {children}
            </div>
          </div>
        </main>
      </div>
    </div>
  );
}<|MERGE_RESOLUTION|>--- conflicted
+++ resolved
@@ -3,13 +3,7 @@
 import React, { ReactNode, useState } from 'react';
 import Link from 'next/link';
 import { usePathname } from 'next/navigation';
-<<<<<<< HEAD
 import { USER_ROLES, ROUTES } from '../../constants';
-=======
-import { useSelector } from 'react-redux';
-import { RootState } from '../../types/store';
-import { USER_ROLES, ROUTES } from '../../constants/index';
->>>>>>> efd20f64
 import { useAuth } from '../../hooks/useAuth';
 import { cn } from '../../utils/cn';
 import type { User } from '../../types/user';
@@ -45,7 +39,6 @@
 
 export default function DashboardLayout({ children }: DashboardLayoutProps) {
   const pathname = usePathname();
-<<<<<<< HEAD
   const { user } = useAuth() as { user: User | null };
   const [sidebarOpen, setSidebarOpen] = useState(false);
 
@@ -53,40 +46,6 @@
     user?.role && Object.values(USER_ROLES).includes(user.role)
       ? user.role
       : USER_ROLES.GUEST;
-=======
-  const { user, loading } = useAuth();
-  const [sidebarOpen, setSidebarOpen] = useState(false);
-  
-  // Debug: Log user data to console
-  console.log('DashboardLayout user data:', user);
-  
-  // Get user role from user object, defaulting to ADMIN if not available
-  // In a real app, the role would come from the user object or be fetched separately
-  const userRole = (user && 'role' in user ? user.role : USER_ROLES.ADMIN) as 'admin' | 'agent' | 'supplier' | 'buyer' | 'guest';
-  
-  // Show loading state while authentication is being checked
-  if (loading) {
-    return (
-      <div className="flex items-center justify-center h-screen">
-        <div className="text-lg">Loading...</div>
-      </div>
-    );
-  }
-  
-  // Show login prompt if not authenticated
-  if (!user) {
-    return (
-      <div className="flex items-center justify-center h-screen">
-        <div className="text-center">
-          <div className="text-lg mb-4">Please log in to access the dashboard</div>
-          <a href="/api/auth/login" className="text-blue-500 hover:underline">
-            Login with Asgardeo
-          </a>
-        </div>
-      </div>
-    );
-  }
->>>>>>> efd20f64
 
   const toggleSidebar = () => {
     setSidebarOpen(!sidebarOpen);
