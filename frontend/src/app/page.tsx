<<<<<<< HEAD
import { Button } from '../components/ui/Button';
import Link from 'next/link';
import Image from 'next/image';
import { 
  ShieldCheck, 
  TrendingUp, 
  CreditCard, 
  Recycle, 
  Brain, 
  BarChart3, 
  Users, 
  ArrowRight,
  CheckCircle,
  Globe,
  Leaf,
  Zap,
  Star,
  Target,
  Lightbulb,
  PieChart,
  Activity,
  Sparkles,
  Eye,
  Filter,
  Smartphone
} from 'lucide-react';

export default function Home() {
  return (
    <div className="flex flex-col overflow-hidden bg-white dark:bg-gray-900">
      {/* Hero Section */}
      <section className="relative bg-gradient-to-br from-green-50 via-white to-blue-50 dark:from-gray-900 dark:via-gray-800 dark:to-gray-900 overflow-hidden">
        {/* Background Pattern */}
        <div className="absolute inset-0 opacity-20">
          <svg className="w-full h-full" viewBox="0 0 60 60" fill="none">
            <g opacity="0.1">
              <circle cx="30" cy="30" r="1.5" fill="currentColor" className="text-green-500"/>
              <circle cx="10" cy="10" r="1" fill="currentColor" className="text-blue-500"/>
              <circle cx="50" cy="10" r="1" fill="currentColor" className="text-purple-500"/>
              <circle cx="10" cy="50" r="1" fill="currentColor" className="text-orange-500"/>
              <circle cx="50" cy="50" r="1" fill="currentColor" className="text-green-500"/>
            </g>
          </svg>
        </div>

        <div className="container mx-auto px-6 py-16 md:py-24 relative">
          <div className="grid grid-cols-1 lg:grid-cols-2 gap-12 items-center">
            <div className="space-y-8">
              <div className="space-y-6">
                <div className="inline-flex items-center px-4 py-2 bg-gradient-to-r from-green-100 to-blue-100 text-green-800 dark:bg-gradient-to-r dark:from-green-900/30 dark:to-blue-900/30 dark:text-green-200 rounded-full text-sm font-medium backdrop-blur-sm border border-green-200/50">
                  <Sparkles className="w-4 h-4 mr-2" />
                  AI-Powered • Smart Matching • Real-time Analytics
                </div>
                <h1 className="text-4xl md:text-5xl lg:text-6xl font-bold">
                  <span className="bg-gradient-to-r from-[#00684A] via-[#0066CC] to-[#8B5CF6] bg-clip-text text-transparent">
                    Intelligent
                  </span>
                  <br />
                  <span className="text-gray-900 dark:text-white">
                    Circular Economy
                  </span>
                </h1>
                <p className="text-xl text-gray-600 dark:text-gray-300 leading-relaxed max-w-xl">
                  Transform waste into value with AI-powered material matching, predictive analytics, and smart recommendations that optimize your circular economy operations.
                </p>
              </div>

              {/* AI Features Preview */}
              <div className="bg-white/60 dark:bg-gray-800/60 backdrop-blur-sm rounded-2xl p-6 border border-gray-200/50 dark:border-gray-700/50">
                <div className="grid grid-cols-2 gap-4">
                  <div className="flex items-center space-x-3">
                    <div className="w-10 h-10 bg-green-100 dark:bg-green-900/30 rounded-lg flex items-center justify-center">
                      <Target className="w-5 h-5 text-green-600" />
                    </div>
                    <div>
                      <div className="text-sm font-semibold text-gray-900 dark:text-white">Smart Matching</div>
                      <div className="text-xs text-gray-600 dark:text-gray-400">94% accuracy</div>
                    </div>
                  </div>
                  <div className="flex items-center space-x-3">
                    <div className="w-10 h-10 bg-blue-100 dark:bg-blue-900/30 rounded-lg flex items-center justify-center">
                      <Activity className="w-5 h-5 text-blue-600" />
                    </div>
                    <div>
                      <div className="text-sm font-semibold text-gray-900 dark:text-white">Live Analytics</div>
                      <div className="text-xs text-gray-600 dark:text-gray-400">Real-time insights</div>
                    </div>
                  </div>
                </div>
              </div>

              {/* CTA Buttons */}
              <div className="flex flex-col sm:flex-row gap-4">
                <Link href="/auth/register">
                  <Button size="lg" className="w-full sm:w-auto group bg-gradient-to-r from-[#00684A] to-[#0066CC] hover:from-[#005a40] hover:to-[#0052a3] text-white shadow-lg hover:shadow-xl transition-all duration-300">
                    Start Smart Trading
                    <ArrowRight className="w-4 h-4 ml-2 group-hover:translate-x-1 transition-transform" />
                  </Button>
                </Link>
                <Link href="#ai-demo">
                  <Button variant="outline" size="lg" className="w-full sm:w-auto border-[#00684A] text-[#00684A] hover:bg-[#00684A]/10 dark:border-[#47A16B] dark:text-[#47A16B] dark:hover:bg-[#47A16B]/20">
                    <Eye className="w-4 h-4 mr-2" />
                    View AI Demo
                  </Button>
                </Link>
              </div>
            </div>

            {/* Enhanced Hero Visual */}
            <div className="relative">
              <div className="relative h-96 md:h-[500px]">
                {/* AI Dashboard Preview */}
                <div className="absolute inset-0 bg-gradient-to-br from-white/90 to-gray-50/90 dark:from-gray-800/90 dark:to-gray-900/90 rounded-3xl shadow-2xl backdrop-blur-sm border border-gray-200/50 dark:border-gray-700/50 p-6">
                  <div className="space-y-4">
                    {/* Header */}
                    <div className="flex items-center justify-between">
                      <h3 className="text-lg font-semibold text-gray-900 dark:text-white">AI Dashboard</h3>
                      <div className="flex items-center space-x-2">
                        <div className="w-2 h-2 bg-green-500 rounded-full animate-pulse"></div>
                        <span className="text-xs text-gray-500">Live</span>
                      </div>
                    </div>

                    {/* Smart Matching Section */}
                    <div className="bg-white dark:bg-gray-800 rounded-xl p-4 border border-gray-100 dark:border-gray-700">
                      <div className="flex items-center justify-between mb-3">
                        <div className="flex items-center space-x-2">
                          <Brain className="w-5 h-5 text-green-600" />
                          <span className="font-medium text-gray-900 dark:text-white">Smart Matches</span>
                        </div>
                        <span className="text-sm text-green-600 font-semibold">+23%</span>
                      </div>
                      <div className="space-y-2">
                        <div className="flex justify-between items-center">
                          <span className="text-sm text-gray-600 dark:text-gray-400">Plastic PET</span>
                          <div className="flex items-center space-x-2">
                            <div className="w-16 h-2 bg-gray-200 dark:bg-gray-700 rounded-full overflow-hidden">
                              <div className="w-14 h-full bg-green-500 rounded-full"></div>
                            </div>
                            <span className="text-xs text-gray-500">87%</span>
                          </div>
                        </div>
                        <div className="flex justify-between items-center">
                          <span className="text-sm text-gray-600 dark:text-gray-400">Metal Aluminum</span>
                          <div className="flex items-center space-x-2">
                            <div className="w-16 h-2 bg-gray-200 dark:bg-gray-700 rounded-full overflow-hidden">
                              <div className="w-12 h-full bg-blue-500 rounded-full"></div>
                            </div>
                            <span className="text-xs text-gray-500">75%</span>
                          </div>
                        </div>
                      </div>
                    </div>

                    {/* Analytics Section */}
                    <div className="bg-white dark:bg-gray-800 rounded-xl p-4 border border-gray-100 dark:border-gray-700">
                      <div className="flex items-center space-x-2 mb-3">
                        <BarChart3 className="w-5 h-5 text-blue-600" />
                        <span className="font-medium text-gray-900 dark:text-white">Market Trends</span>
                      </div>
                      <div className="h-20 bg-gradient-to-r from-blue-100 to-purple-100 dark:from-blue-900/30 dark:to-purple-900/30 rounded-lg flex items-end justify-around p-2">
                        <div className="w-3 bg-blue-500 rounded-t" style={{height: '60%'}}></div>
                        <div className="w-3 bg-green-500 rounded-t" style={{height: '80%'}}></div>
                        <div className="w-3 bg-purple-500 rounded-t" style={{height: '45%'}}></div>
                        <div className="w-3 bg-orange-500 rounded-t" style={{height: '70%'}}></div>
                        <div className="w-3 bg-pink-500 rounded-t" style={{height: '90%'}}></div>
                      </div>
                    </div>

                    {/* Live Stats */}
                    <div className="grid grid-cols-3 gap-3">
                      <div className="bg-green-50 dark:bg-green-900/20 rounded-lg p-3 text-center">
                        <div className="text-lg font-bold text-green-600">1.2k</div>
                        <div className="text-xs text-gray-600 dark:text-gray-400">Active Materials</div>
                      </div>
                      <div className="bg-blue-50 dark:bg-blue-900/20 rounded-lg p-3 text-center">
                        <div className="text-lg font-bold text-blue-600">847</div>
                        <div className="text-xs text-gray-600 dark:text-gray-400">Live Auctions</div>
                      </div>
                      <div className="bg-purple-50 dark:bg-purple-900/20 rounded-lg p-3 text-center">
                        <div className="text-lg font-bold text-purple-600">94%</div>
                        <div className="text-xs text-gray-600 dark:text-gray-400">Match Rate</div>
                      </div>
                    </div>
                  </div>
                </div>

                {/* Floating AI Elements */}
                <div className="absolute -top-4 -right-4 w-12 h-12 bg-gradient-to-r from-green-500 to-blue-500 rounded-full flex items-center justify-center shadow-lg animate-bounce">
                  <Sparkles className="w-6 h-6 text-white" />
                </div>
                <div className="absolute -bottom-4 -left-4 w-10 h-10 bg-gradient-to-r from-purple-500 to-pink-500 rounded-full flex items-center justify-center shadow-lg animate-bounce delay-500">
                  <Lightbulb className="w-5 h-5 text-white" />
                </div>
              </div>
            </div>
          </div>
        </div>
      </section>

      {/* AI Features Showcase - Phase 12 Implementation */}
      <section id="ai-demo" className="py-20 bg-gray-50 dark:bg-gray-800/50">
        <div className="container mx-auto px-6">
          <div className="text-center space-y-4 mb-16">
            <div className="inline-flex items-center px-4 py-2 bg-gradient-to-r from-green-100 to-blue-100 text-green-800 dark:bg-gradient-to-r dark:from-green-900/30 dark:to-blue-900/30 dark:text-green-200 rounded-full text-sm font-medium">
              <Brain className="w-4 h-4 mr-2" />
              Phase 12: AI Features Interface
            </div>
            <h2 className="text-4xl md:text-5xl font-bold text-gray-900 dark:text-white">
              Intelligent <span className="bg-gradient-to-r from-[#00684A] via-[#0066CC] to-[#8B5CF6] bg-clip-text text-transparent">AI Features</span>
            </h2>
            <p className="text-xl text-gray-600 dark:text-gray-300 max-w-3xl mx-auto">
              Experience next-generation AI capabilities that transform how you trade materials with smart matching, predictive analytics, and real-time insights.
            </p>
          </div>

          <div className="grid grid-cols-1 lg:grid-cols-2 gap-12">
            {/* Smart Matching Interface */}
            <div className="space-y-6">
              <div className="bg-white dark:bg-gray-900 rounded-2xl p-8 shadow-xl border border-gray-200 dark:border-gray-700">
                <div className="flex items-center space-x-3 mb-6">
                  <div className="w-12 h-12 bg-gradient-to-r from-[#00684A] to-[#0066CC] rounded-xl flex items-center justify-center">
                    <Target className="w-6 h-6 text-white" />
                  </div>
                  <div>
                    <h3 className="text-xl font-bold text-gray-900 dark:text-white">Smart Matching Interface</h3>
                    <p className="text-gray-600 dark:text-gray-400">AI-powered recommendation system</p>
                  </div>
                </div>

                <div className="space-y-4">
                  {/* Material Recommendations */}
                  <div className="bg-green-50 dark:bg-green-900/20 rounded-xl p-4">
                    <h4 className="font-semibold text-green-800 dark:text-green-200 mb-3 flex items-center">
                      <Sparkles className="w-4 h-4 mr-2" />
                      Material Recommendations
                    </h4>
                    <div className="space-y-2">
                      <div className="flex justify-between items-center p-2 bg-white dark:bg-gray-800 rounded-lg">
                        <span className="text-sm font-medium">Plastic PET Bottles</span>
                        <div className="flex items-center space-x-2">
                          <div className="w-16 h-2 bg-gray-200 dark:bg-gray-700 rounded-full">
                            <div className="w-14 h-full bg-green-500 rounded-full"></div>
                          </div>
                          <span className="text-xs text-green-600 font-semibold">94%</span>
                        </div>
                      </div>
                      <div className="flex justify-between items-center p-2 bg-white dark:bg-gray-800 rounded-lg">
                        <span className="text-sm font-medium">Aluminum Cans</span>
                        <div className="flex items-center space-x-2">
                          <div className="w-16 h-2 bg-gray-200 dark:bg-gray-700 rounded-full">
                            <div className="w-12 h-full bg-blue-500 rounded-full"></div>
                          </div>
                          <span className="text-xs text-blue-600 font-semibold">87%</span>
                        </div>
                      </div>
                    </div>
                  </div>

                  {/* Buyer Suggestions */}
                  <div className="bg-blue-50 dark:bg-blue-900/20 rounded-xl p-4">
                    <h4 className="font-semibold text-blue-800 dark:text-blue-200 mb-3 flex items-center">
                      <Users className="w-4 h-4 mr-2" />
                      Buyer Suggestions
                    </h4>
                    <div className="grid grid-cols-2 gap-2">
                      <div className="bg-white dark:bg-gray-800 rounded-lg p-3 text-center">
                        <div className="text-sm font-semibold text-gray-900 dark:text-white">EcoPlastic Ltd</div>
                        <div className="text-xs text-gray-600 dark:text-gray-400">92% match</div>
                      </div>
                      <div className="bg-white dark:bg-gray-800 rounded-lg p-3 text-center">
                        <div className="text-sm font-semibold text-gray-900 dark:text-white">GreenMetal Co</div>
                        <div className="text-xs text-gray-600 dark:text-gray-400">89% match</div>
                      </div>
                    </div>
                  </div>

                  {/* Price Optimization */}
                  <div className="bg-purple-50 dark:bg-purple-900/20 rounded-xl p-4">
                    <h4 className="font-semibold text-purple-800 dark:text-purple-200 mb-3 flex items-center">
                      <TrendingUp className="w-4 h-4 mr-2" />
                      Price Optimization Alerts
                    </h4>
                    <div className="flex items-center justify-between p-2 bg-white dark:bg-gray-800 rounded-lg">
                      <span className="text-sm">Suggested Price Range</span>
                      <span className="text-sm font-bold text-purple-600">$245 - $280/ton</span>
                    </div>
                  </div>
                </div>
              </div>
            </div>

            {/* Analytics Dashboard */}
            <div className="space-y-6">
              <div className="bg-white dark:bg-gray-900 rounded-2xl p-8 shadow-xl border border-gray-200 dark:border-gray-700">
                <div className="flex items-center space-x-3 mb-6">
                  <div className="w-12 h-12 bg-gradient-to-r from-purple-500 to-pink-500 rounded-xl flex items-center justify-center">
                    <BarChart3 className="w-6 h-6 text-white" />
                  </div>
                  <div>
                    <h3 className="text-xl font-bold text-gray-900 dark:text-white">Analytics Dashboard</h3>
                    <p className="text-gray-600 dark:text-gray-400">AI-powered analytics and insights</p>
                  </div>
                </div>

                <div className="space-y-4">
                  {/* Predictive Analytics */}
                  <div className="bg-gradient-to-r from-blue-50 to-purple-50 dark:from-blue-900/20 dark:to-purple-900/20 rounded-xl p-4">
                    <h4 className="font-semibold text-gray-900 dark:text-white mb-3 flex items-center">
                      <Activity className="w-4 h-4 mr-2" />
                      Predictive Analytics
                    </h4>
                    <div className="h-24 bg-white dark:bg-gray-800 rounded-lg p-3 flex items-end justify-around">
                      <div className="flex flex-col items-center">
                        <div className="w-4 bg-gradient-to-t from-blue-500 to-blue-300 rounded-t" style={{height: '60%'}}></div>
                        <span className="text-xs text-gray-600 dark:text-gray-400 mt-1">Week 1</span>
                      </div>
                      <div className="flex flex-col items-center">
                        <div className="w-4 bg-gradient-to-t from-green-500 to-green-300 rounded-t" style={{height: '80%'}}></div>
                        <span className="text-xs text-gray-600 dark:text-gray-400 mt-1">Week 2</span>
                      </div>
                      <div className="flex flex-col items-center">
                        <div className="w-4 bg-gradient-to-t from-purple-500 to-purple-300 rounded-t" style={{height: '45%'}}></div>
                        <span className="text-xs text-gray-600 dark:text-gray-400 mt-1">Week 3</span>
                      </div>
                      <div className="flex flex-col items-center">
                        <div className="w-4 bg-gradient-to-t from-orange-500 to-orange-300 rounded-t" style={{height: '95%'}}></div>
                        <span className="text-xs text-orange-600 dark:text-orange-400 mt-1 font-semibold">Predicted</span>
                      </div>
                    </div>
                  </div>

                  {/* Market Trends */}
                  <div className="bg-orange-50 dark:bg-orange-900/20 rounded-xl p-4">
                    <h4 className="font-semibold text-orange-800 dark:text-orange-200 mb-3 flex items-center">
                      <TrendingUp className="w-4 h-4 mr-2" />
                      Market Trends
                    </h4>
                    <div className="space-y-2">
                      <div className="flex justify-between items-center">
                        <span className="text-sm">Plastic Demand</span>
                        <span className="text-sm font-semibold text-green-600">↗ +15%</span>
                      </div>
                      <div className="flex justify-between items-center">
                        <span className="text-sm">Metal Prices</span>
                        <span className="text-sm font-semibold text-blue-600">↗ +8%</span>
                      </div>
                      <div className="flex justify-between items-center">
                        <span className="text-sm">Paper Supply</span>
                        <span className="text-sm font-semibold text-orange-600">↘ -3%</span>
                      </div>
                    </div>
                  </div>

                  {/* Performance Insights */}
                  <div className="bg-pink-50 dark:bg-pink-900/20 rounded-xl p-4">
                    <h4 className="font-semibold text-pink-800 dark:text-pink-200 mb-3 flex items-center">
                      <PieChart className="w-4 h-4 mr-2" />
                      Performance Insights
                    </h4>
                    <div className="grid grid-cols-3 gap-2">
                      <div className="text-center">
                        <div className="text-lg font-bold text-green-600">94%</div>
                        <div className="text-xs text-gray-600 dark:text-gray-400">Success Rate</div>
                      </div>
                      <div className="text-center">
                        <div className="text-lg font-bold text-blue-600">2.3x</div>
                        <div className="text-xs text-gray-600 dark:text-gray-400">Efficiency</div>
                      </div>
                      <div className="text-center">
                        <div className="text-lg font-bold text-purple-600">$1.2M</div>
                        <div className="text-xs text-gray-600 dark:text-gray-400">Revenue</div>
                      </div>
                    </div>
                  </div>

                  {/* Custom Reports */}
                  <div className="bg-gray-50 dark:bg-gray-800 rounded-xl p-4">
                    <h4 className="font-semibold text-gray-900 dark:text-white mb-3 flex items-center">
                      <Filter className="w-4 h-4 mr-2" />
                      Custom Reports
                    </h4>
                    <div className="flex space-x-2">
                      <button className="px-3 py-1 bg-blue-100 text-blue-800 dark:bg-blue-900/30 dark:text-blue-200 rounded-full text-xs font-medium">
                        Weekly Report
                      </button>
                      <button className="px-3 py-1 bg-green-100 text-green-800 dark:bg-green-900/30 dark:text-green-200 rounded-full text-xs font-medium">
                        Material Analysis
                      </button>
                      <button className="px-3 py-1 bg-purple-100 text-purple-800 dark:bg-purple-900/30 dark:text-purple-200 rounded-full text-xs font-medium">
                        Price Trends
                      </button>
                    </div>
                  </div>
                </div>
              </div>
            </div>
          </div>

          {/* Market Insights & Demand Forecasting */}
          <div className="mt-12 bg-white dark:bg-gray-900 rounded-2xl p-8 shadow-xl border border-gray-200 dark:border-gray-700">
            <div className="text-center mb-8">
              <h3 className="text-2xl font-bold text-gray-900 dark:text-white mb-2">Market Insights & Demand Forecasting</h3>
              <p className="text-gray-600 dark:text-gray-400">Real-time market intelligence powered by AI</p>
            </div>

            <div className="grid grid-cols-1 md:grid-cols-3 gap-6">
              <div className="bg-gradient-to-br from-green-50 to-blue-50 dark:from-green-900/20 dark:to-blue-900/20 rounded-xl p-6">
                <div className="flex items-center space-x-3 mb-4">
                  <Eye className="w-6 h-6 text-green-600" />
                  <h4 className="font-semibold text-gray-900 dark:text-white">Market Insights</h4>
                </div>
                <div className="space-y-3">
                  <div className="bg-white dark:bg-gray-800 rounded-lg p-3">
                    <div className="text-sm font-medium text-gray-900 dark:text-white">Top Material: Plastic PET</div>
                    <div className="text-xs text-gray-600 dark:text-gray-400">45% of total volume</div>
                  </div>
                  <div className="bg-white dark:bg-gray-800 rounded-lg p-3">
                    <div className="text-sm font-medium text-gray-900 dark:text-white">Peak Hours: 2-4 PM</div>
                    <div className="text-xs text-gray-600 dark:text-gray-400">Highest activity period</div>
                  </div>
                </div>
              </div>

              <div className="bg-gradient-to-br from-purple-50 to-pink-50 dark:from-purple-900/20 dark:to-pink-900/20 rounded-xl p-6">
                <div className="flex items-center space-x-3 mb-4">
                  <Lightbulb className="w-6 h-6 text-purple-600" />
                  <h4 className="font-semibold text-gray-900 dark:text-white">Demand Forecasting</h4>
                </div>
                <div className="space-y-3">
                  <div className="bg-white dark:bg-gray-800 rounded-lg p-3">
                    <div className="text-sm font-medium text-gray-900 dark:text-white">Next Week: +23% Demand</div>
                    <div className="text-xs text-green-600">Metal materials trending up</div>
                  </div>
                  <div className="bg-white dark:bg-gray-800 rounded-lg p-3">
                    <div className="text-sm font-medium text-gray-900 dark:text-white">Q2 Forecast: $2.8M</div>
                    <div className="text-xs text-blue-600">15% above Q1 results</div>
                  </div>
                </div>
              </div>

              <div className="bg-gradient-to-br from-orange-50 to-red-50 dark:from-orange-900/20 dark:to-red-900/20 rounded-xl p-6">
                <div className="flex items-center space-x-3 mb-4">
                  <Smartphone className="w-6 h-6 text-orange-600" />
                  <h4 className="font-semibold text-gray-900 dark:text-white">Optimization Suggestions</h4>
                </div>
                <div className="space-y-3">
                  <div className="bg-white dark:bg-gray-800 rounded-lg p-3">
                    <div className="text-sm font-medium text-gray-900 dark:text-white">List 3 hours earlier</div>
                    <div className="text-xs text-orange-600">+12% better pricing</div>
                  </div>
                  <div className="bg-white dark:bg-gray-800 rounded-lg p-3">
                    <div className="text-sm font-medium text-gray-900 dark:text-white">Bundle with aluminum</div>
                    <div className="text-xs text-purple-600">+8% buyer interest</div>
                  </div>
                </div>
              </div>
            </div>
          </div>
        </div>
      </section>

      {/* How It Works Section - Simplified */}
      <section id="how-it-works" className="py-20 bg-white dark:bg-gray-900">
        <div className="container mx-auto px-6">
          <div className="text-center space-y-4 mb-16">
            <h2 className="text-3xl md:text-4xl font-bold text-gray-900 dark:text-white">
              Simple. Smart. <span className="text-green-600">Sustainable.</span>
            </h2>
            <p className="text-lg text-gray-600 dark:text-gray-300 max-w-2xl mx-auto">
              Three easy steps to transform your material trading with AI-powered intelligence.
            </p>
          </div>
          
          <div className="grid grid-cols-1 md:grid-cols-3 gap-8 max-w-4xl mx-auto">
            {/* Step 1: Upload & AI Analysis */}
            <div className="text-center group">
              <div className="w-20 h-20 bg-gradient-to-r from-green-500 to-blue-500 rounded-2xl flex items-center justify-center mx-auto mb-6 group-hover:scale-110 transition-transform duration-300">
                <Brain className="w-10 h-10 text-white" />
              </div>
              <h3 className="text-xl font-bold text-gray-900 dark:text-white mb-3">Upload & AI Analysis</h3>
              <p className="text-gray-600 dark:text-gray-400 leading-relaxed">
                Upload your materials and let our AI analyze quality, suggest pricing, and find perfect matches.
              </p>
            </div>

            {/* Step 2: Smart Matching */}
            <div className="text-center group">
              <div className="w-20 h-20 bg-gradient-to-r from-blue-500 to-purple-500 rounded-2xl flex items-center justify-center mx-auto mb-6 group-hover:scale-110 transition-transform duration-300">
                <Target className="w-10 h-10 text-white" />
              </div>
              <h3 className="text-xl font-bold text-gray-900 dark:text-white mb-3">Smart Matching</h3>
              <p className="text-gray-600 dark:text-gray-400 leading-relaxed">
                Our AI connects you with verified buyers and suppliers based on real-time market insights.
              </p>
            </div>

            {/* Step 3: Secure Trading */}
            <div className="text-center group">
              <div className="w-20 h-20 bg-gradient-to-r from-purple-500 to-pink-500 rounded-2xl flex items-center justify-center mx-auto mb-6 group-hover:scale-110 transition-transform duration-300">
                <ShieldCheck className="w-10 h-10 text-white" />
              </div>
              <h3 className="text-xl font-bold text-gray-900 dark:text-white mb-3">Secure Trading</h3>
              <p className="text-gray-600 dark:text-gray-400 leading-relaxed">
                Complete transactions safely with escrow protection and automated smart contracts.
              </p>
            </div>
          </div>

          {/* Trust Indicators */}
          <div className="flex flex-wrap justify-center items-center gap-8 mt-16 pt-8 border-t border-gray-200 dark:border-gray-700">
            <div className="flex items-center space-x-2 text-gray-600 dark:text-gray-400">
              <CheckCircle className="w-5 h-5 text-[#10B981]" />
              <span className="font-medium">AI-Verified Quality</span>
            </div>
            <div className="flex items-center space-x-2 text-gray-600 dark:text-gray-400">
              <ShieldCheck className="w-5 h-5 text-[#0066CC]" />
              <span className="font-medium">Secure Transactions</span>
            </div>
            <div className="flex items-center space-x-2 text-gray-600 dark:text-gray-400">
              <Globe className="w-5 h-5 text-[#8B5CF6]" />
              <span className="font-medium">Global Network</span>
            </div>
            <div className="flex items-center space-x-2 text-gray-600 dark:text-gray-400">
              <Zap className="w-5 h-5 text-[#F59E0B]" />
              <span className="font-medium">Real-time Analytics</span>
            </div>
          </div>
        </div>
      </section>

      {/* Enhanced Stats Section */}
      <section className="py-16 bg-gray-50 dark:bg-gray-800/50">
        <div className="container mx-auto px-6">
          <div className="text-center mb-12">
            <h2 className="text-3xl font-bold text-gray-900 dark:text-white mb-4">
              Trusted by Industry Leaders
            </h2>
            <p className="text-gray-600 dark:text-gray-400">Real impact, measurable results</p>
          </div>
          <div className="grid grid-cols-2 md:grid-cols-4 gap-8">
            <div className="text-center">
              <div className="text-3xl md:text-4xl font-bold text-green-600 mb-2">50K+</div>
              <div className="text-gray-600 dark:text-gray-400 text-sm">Materials Matched</div>
            </div>
            <div className="text-center">
              <div className="text-3xl md:text-4xl font-bold text-blue-600 mb-2">94%</div>
              <div className="text-gray-600 dark:text-gray-400 text-sm">AI Accuracy</div>
            </div>
            <div className="text-center">
              <div className="text-3xl md:text-4xl font-bold text-purple-600 mb-2">$2.8M</div>
              <div className="text-gray-600 dark:text-gray-400 text-sm">Platform Volume</div>
            </div>
            <div className="text-center">
              <div className="text-3xl md:text-4xl font-bold text-orange-600 mb-2">1.2M</div>
              <div className="text-gray-600 dark:text-gray-400 text-sm">Tons Processed</div>
            </div>
          </div>
        </div>
      </section>

      {/* Final CTA Section */}
      <section className="py-20 bg-gradient-to-r from-[#00684A] via-[#0066CC] to-[#00684A] dark:from-gray-900 dark:via-gray-800 dark:to-gray-900">
        <div className="container mx-auto px-6 text-center">
          <div className="max-w-4xl mx-auto space-y-8">
            <div className="space-y-4">
              <h2 className="text-4xl md:text-5xl font-bold text-white dark:text-[#47A16B]">
                Ready to Transform the Circular Economy?
              </h2>
              <p className="text-xl text-white/90 dark:text-gray-300">
                Join CircularSync today and be part of the sustainable future. Start your journey in minutes.
              </p>
            </div>

            <div className="flex flex-col sm:flex-row gap-4 justify-center">
              <Link href="/auth/register">
                <Button size="lg" className="bg-white text-[#00684A] hover:bg-gray-100 shadow-xl">
                  Get Started for Free
                  <ArrowRight className="w-4 h-4 ml-2" />
                </Button>
              </Link>
              <Link href="/auction/live">
                <Button size="lg" variant="outline" className="border-white text-white hover:bg-white hover:text-[#00684A]">
                  View Live Auctions
                </Button>
              </Link>
            </div>

            <div className="pt-8 border-t border-white/20 dark:border-gray-700">
              <p className="text-white/80 dark:text-gray-400">
                No credit card required • Free forever plan available • 30-day money-back guarantee
=======
import Link from 'next/link';
import LoginButton from '@/components/LoginButton';

export default function Home() {
  return (
    <div className="min-h-screen bg-gray-50 p-8">
      <div className="max-w-4xl mx-auto">
        <h1 className="text-3xl font-bold underline mb-8">
          Hello world!
        </h1>
         <main className="flex min-h-screen flex-col items-center justify-center p-24">
      <div className="text-center">
        <h1 className="text-4xl font-bold mb-8">Next.js + Asgardeo</h1>
        <LoginButton />
      </div>
    </main>
        
        <div className="bg-white rounded-lg shadow-sm border border-green-200 p-6">
          <h2 className="text-xl font-semibold text-gray-900 mb-6">AI-Powered Features</h2>
          
          <div className="grid grid-cols-1 md:grid-cols-2 gap-6">
            <div className="space-y-3">
              <Link 
                href="/demand-prediction" 
                className="inline-flex items-center px-4 py-2 bg-green-600 text-white font-medium rounded-md hover:bg-green-700 transition-colors"
              >
                📊 Demand Prediction Dashboard
              </Link>
              <p className="text-gray-600 text-sm">
                Get AI-powered forecasts for waste material demand, pricing predictions, and market insights.
              </p>
            </div>

            <div className="space-y-3">
              <Link 
                href="/quality-assessment" 
                className="inline-flex items-center px-4 py-2 bg-blue-600 text-white font-medium rounded-md hover:bg-blue-700 transition-colors"
              >
                🔍 Quality Assessment
              </Link>
              <p className="text-gray-600 text-sm">
                Upload waste images for automated quality analysis, contamination detection, and compliance checking.
>>>>>>> c085da59
              </p>
            </div>
          </div>
        </div>
<<<<<<< HEAD
      </section>
    </div>
  );
=======
      </div>
    </div>
  )

>>>>>>> c085da59
}<|MERGE_RESOLUTION|>--- conflicted
+++ resolved
@@ -1,4 +1,4 @@
-<<<<<<< HEAD
+
 import { Button } from '../components/ui/Button';
 import Link from 'next/link';
 import Image from 'next/image';
@@ -590,62 +590,13 @@
             <div className="pt-8 border-t border-white/20 dark:border-gray-700">
               <p className="text-white/80 dark:text-gray-400">
                 No credit card required • Free forever plan available • 30-day money-back guarantee
-=======
-import Link from 'next/link';
-import LoginButton from '@/components/LoginButton';
-
-export default function Home() {
-  return (
-    <div className="min-h-screen bg-gray-50 p-8">
-      <div className="max-w-4xl mx-auto">
-        <h1 className="text-3xl font-bold underline mb-8">
-          Hello world!
-        </h1>
-         <main className="flex min-h-screen flex-col items-center justify-center p-24">
-      <div className="text-center">
-        <h1 className="text-4xl font-bold mb-8">Next.js + Asgardeo</h1>
-        <LoginButton />
-      </div>
-    </main>
-        
-        <div className="bg-white rounded-lg shadow-sm border border-green-200 p-6">
-          <h2 className="text-xl font-semibold text-gray-900 mb-6">AI-Powered Features</h2>
-          
-          <div className="grid grid-cols-1 md:grid-cols-2 gap-6">
-            <div className="space-y-3">
-              <Link 
-                href="/demand-prediction" 
-                className="inline-flex items-center px-4 py-2 bg-green-600 text-white font-medium rounded-md hover:bg-green-700 transition-colors"
-              >
-                📊 Demand Prediction Dashboard
-              </Link>
-              <p className="text-gray-600 text-sm">
-                Get AI-powered forecasts for waste material demand, pricing predictions, and market insights.
+
               </p>
             </div>
-
-            <div className="space-y-3">
-              <Link 
-                href="/quality-assessment" 
-                className="inline-flex items-center px-4 py-2 bg-blue-600 text-white font-medium rounded-md hover:bg-blue-700 transition-colors"
-              >
-                🔍 Quality Assessment
-              </Link>
-              <p className="text-gray-600 text-sm">
-                Upload waste images for automated quality analysis, contamination detection, and compliance checking.
->>>>>>> c085da59
-              </p>
-            </div>
           </div>
         </div>
-<<<<<<< HEAD
+
       </section>
     </div>
   );
-=======
-      </div>
-    </div>
-  )
-
->>>>>>> c085da59
-}+}
