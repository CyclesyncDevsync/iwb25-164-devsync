@tailwind base;
@tailwind components;
@tailwind utilities;

<<<<<<< HEAD
/* Global Variables */
:root {
  --color-primary: #00684A;
  --color-primary-light: #47A16B;
  --color-secondary: #001E2B;
  --color-secondary-light: #F9FAFB;
  
  /* Dark theme colors */
  --color-dark-bg: #1F2937;
  --color-dark-surface: #374151;
  --color-dark-border: #4B5563;
  
  /* Animation variables */
  --animate-duration: 0.3s;
  --animate-ease: cubic-bezier(0.4, 0, 0.2, 1);
}

/* Dark mode variables */
.dark {
  --color-text-primary: #F9FAFB;
  --color-text-secondary: #D1D5DB;
  --color-text-muted: #9CA3AF;
  --color-bg-primary: #1F2937;
  --color-bg-secondary: #374151;
  --color-bg-tertiary: #4B5563;
  --color-border: #4B5563;
}

/* Light mode variables */
.light, :root {
  --color-text-primary: #111827;
  --color-text-secondary: #374151;
  --color-text-muted: #6B7280;
  --color-bg-primary: #FFFFFF;
  --color-bg-secondary: #F9FAFB;
  --color-bg-tertiary: #F3F4F6;
  --color-border: #E5E7EB;
}

/* Custom Animations */
@keyframes fadeIn {
  from { opacity: 0; transform: translateY(10px); }
  to { opacity: 1; transform: translateY(0); }
}

@keyframes slideIn {
  from { opacity: 0; transform: translateX(-10px); }
  to { opacity: 1; transform: translateX(0); }
}

@keyframes pulse-slow {
  0%, 100% { opacity: 1; }
  50% { opacity: 0.7; }
}

@keyframes float {
  0%, 100% { transform: translateY(0px); }
  50% { transform: translateY(-10px); }
}

@keyframes grid-pattern {
  0% { opacity: 0.3; }
  50% { opacity: 0.1; }
  100% { opacity: 0.3; }
}

/* Background patterns */
.bg-grid-pattern {
  background-image: 
    linear-gradient(to right, rgba(156, 163, 175, 0.1) 1px, transparent 1px),
    linear-gradient(to bottom, rgba(156, 163, 175, 0.1) 1px, transparent 1px);
  background-size: 20px 20px;
  animation: grid-pattern 4s ease-in-out infinite;
}

.dark .bg-grid-pattern {
  background-image: 
    linear-gradient(to right, rgba(75, 85, 99, 0.2) 1px, transparent 1px),
    linear-gradient(to bottom, rgba(75, 85, 99, 0.2) 1px, transparent 1px);
}

/* Custom scrollbar */
::-webkit-scrollbar {
  width: 6px;
  height: 6px;
}

::-webkit-scrollbar-track {
  background: var(--color-bg-secondary);
  border-radius: 3px;
}

::-webkit-scrollbar-thumb {
  background: var(--color-primary);
  border-radius: 3px;
  opacity: 0.7;
}

::-webkit-scrollbar-thumb:hover {
  opacity: 1;
}

.dark ::-webkit-scrollbar-thumb {
  background: var(--color-primary-light);
}

/* Smooth transitions for theme switching */
* {
  transition: background-color var(--animate-duration) var(--animate-ease),
              border-color var(--animate-duration) var(--animate-ease),
              color var(--animate-duration) var(--animate-ease),
              box-shadow var(--animate-duration) var(--animate-ease);
}

/* Focus styles */
.focus-ring {
  @apply focus:outline-none focus:ring-2 focus:ring-primary focus:ring-offset-2 dark:focus:ring-primary-light dark:focus:ring-offset-dark-bg;
}

/* Utility classes */
.fade-in {
  animation: fadeIn 0.5s ease-out;
}

.slide-in {
  animation: slideIn 0.3s ease-out;
}

.animate-float {
  animation: float 6s ease-in-out infinite;
}

.animate-float-delay {
  animation: float 6s ease-in-out infinite 2s;
}

.animate-pulse-slow {
  animation: pulse-slow 3s ease-in-out infinite;
}

/* Glass morphism effect */
.glass-effect {
  background: rgba(255, 255, 255, 0.1);
  backdrop-filter: blur(10px);
  border: 1px solid rgba(255, 255, 255, 0.2);
}

.dark .glass-effect {
  background: rgba(31, 41, 55, 0.3);
  border: 1px solid rgba(75, 85, 99, 0.3);
}

/* Custom button variants */
.btn-gradient {
  background: linear-gradient(135deg, var(--color-primary), var(--color-primary-light));
  border: none;
  color: white;
  transition: all 0.3s ease;
}

.btn-gradient:hover {
  transform: translateY(-2px);
  box-shadow: 0 10px 25px rgba(0, 104, 74, 0.3);
}

.dark .btn-gradient:hover {
  box-shadow: 0 10px 25px rgba(71, 161, 107, 0.3);
}

/* Error and success states */
.error-shake {
  animation: shake 0.5s ease-in-out;
}

@keyframes shake {
  0%, 100% { transform: translateX(0); }
  25% { transform: translateX(-5px); }
  75% { transform: translateX(5px); }
}

/* Loading states */
.loading-shimmer {
  background: linear-gradient(90deg, 
    rgba(156, 163, 175, 0.1) 25%, 
    rgba(156, 163, 175, 0.3) 50%, 
    rgba(156, 163, 175, 0.1) 75%);
  background-size: 200% 100%;
  animation: shimmer 2s infinite;
}

.dark .loading-shimmer {
  background: linear-gradient(90deg, 
    rgba(75, 85, 99, 0.1) 25%, 
    rgba(75, 85, 99, 0.3) 50%, 
    rgba(75, 85, 99, 0.1) 75%);
}

@keyframes shimmer {
  0% { background-position: -200% 0; }
  100% { background-position: 200% 0; }
}

/* Card hover effects */
.card-hover {
  transition: all 0.3s ease;
}

.card-hover:hover {
  transform: translateY(-4px);
  box-shadow: 0 20px 40px rgba(0, 0, 0, 0.1);
}

.dark .card-hover:hover {
  box-shadow: 0 20px 40px rgba(0, 0, 0, 0.3);
}

/* Status indicators */
.status-dot {
  position: relative;
}

.status-dot::before {
  content: '';
  position: absolute;
  top: 0;
  left: 0;
  right: 0;
  bottom: 0;
  border-radius: 50%;
  animation: pulse 2s infinite;
}

.status-online::before {
  background: rgba(16, 185, 129, 0.3);
}

.status-busy::before {
  background: rgba(245, 158, 11, 0.3);
}

.status-offline::before {
  background: rgba(156, 163, 175, 0.3);
}

/* Role-based color utilities */
.role-admin {
  --role-color: #00684A;
  --role-color-light: #47A16B;
}

.role-agent {
  --role-color: #0066CC;
  --role-color-light: #60A5FA;
}

.role-supplier {
  --role-color: #10B981;
  --role-color-light: #34D399;
}

.role-buyer {
  --role-color: #8B5CF6;
  --role-color-light: #A78BFA;
}

/* Enhanced form styling */
.form-input {
  @apply w-full px-4 py-3 border border-gray-300 dark:border-gray-600 rounded-lg bg-white dark:bg-gray-700 text-gray-900 dark:text-white placeholder-gray-500 dark:placeholder-gray-400 focus:ring-2 focus:ring-primary focus:border-transparent transition-all duration-200;
}

.form-input:focus {
  box-shadow: 0 0 0 3px rgba(0, 104, 74, 0.1);
}

.dark .form-input:focus {
  box-shadow: 0 0 0 3px rgba(71, 161, 107, 0.1);
}

/* Enhanced typography */
.heading-gradient {
  background: linear-gradient(135deg, var(--color-primary), var(--color-primary-light));
  -webkit-background-clip: text;
  -webkit-text-fill-color: transparent;
  background-clip: text;
}

/* Mobile optimizations */
@media (max-width: 768px) {
  .card-hover:hover {
    transform: none;
  }
  
  .btn-gradient:hover {
    transform: none;
  }
}

/* Print styles */
@media print {
  .no-print {
    display: none !important;
  }
  
  * {
    background: white !important;
    color: black !important;
    box-shadow: none !important;
  }
}

/* Custom animations and utilities */
@layer utilities {
  .bg-grid-pattern {
    background-image: 
      linear-gradient(90deg, rgba(0,0,0,0.1) 1px, transparent 1px),
      linear-gradient(rgba(0,0,0,0.1) 1px, transparent 1px);
    background-size: 20px 20px;
  }
  
  .animate-float {
    animation: float 6s ease-in-out infinite;
  }
  
  .animate-float-delay {
    animation: float 6s ease-in-out infinite;
    animation-delay: 2s;
  }
}

@keyframes float {
  0%, 100% {
    transform: translateY(0px);
  }
  50% {
    transform: translateY(-20px);
  }
}

/* Custom scrollbar */
::-webkit-scrollbar {
  width: 6px;
}

::-webkit-scrollbar-track {
  background: #f1f1f1;
}

::-webkit-scrollbar-thumb {
  background: #00684A;
  border-radius: 3px;
}

::-webkit-scrollbar-thumb:hover {
  background: #47A16B;
}

/* Dark mode scrollbar */
.dark ::-webkit-scrollbar-track {
  background: #374151;
}

.dark ::-webkit-scrollbar-thumb {
  background: #47A16B;
}

.dark ::-webkit-scrollbar-thumb:hover {
  background: #00684A;
}

/* Smooth transitions for theme switching */
* {
  transition: background-color 0.3s ease, border-color 0.3s ease, color 0.3s ease;
=======
/* Animation delays for typing indicator */
.delay-100 {
  animation-delay: 100ms;
}

.delay-200 {
  animation-delay: 200ms;
>>>>>>> c085da59
}<|MERGE_RESOLUTION|>--- conflicted
+++ resolved
@@ -2,7 +2,7 @@
 @tailwind components;
 @tailwind utilities;
 
-<<<<<<< HEAD
+
 /* Global Variables */
 :root {
   --color-primary: #00684A;
@@ -375,7 +375,7 @@
 /* Smooth transitions for theme switching */
 * {
   transition: background-color 0.3s ease, border-color 0.3s ease, color 0.3s ease;
-=======
+
 /* Animation delays for typing indicator */
 .delay-100 {
   animation-delay: 100ms;
@@ -383,5 +383,5 @@
 
 .delay-200 {
   animation-delay: 200ms;
->>>>>>> c085da59
+
 }