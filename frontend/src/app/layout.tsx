import type { Metadata } from "next";
import { Inter } from "next/font/google";
import "./globals.css";
<<<<<<< HEAD
import { Providers } from "../components/common/Providers";
import { MainLayout } from "../components/layout/MainLayout";
=======
import ChatBot from "@/components/ChatBot";
>>>>>>> c085da59

// Using Inter as a replacement for Geist since it's more widely supported
const inter = Inter({
  subsets: ["latin"],
  variable: "--font-inter",
  display: "swap",
});

export const metadata: Metadata = {
<<<<<<< HEAD
  title: "CircularSync - Sustainable Material Management",
  description: "A platform for sustainable material management and circular economy.",
  icons: {
    icon: '/favicon.ico',
  },
=======
  title: "CircularSync - Waste Management Platform",
  description: "AI-powered waste management and recycling platform",
>>>>>>> c085da59
};

export default function RootLayout({
  children,
}: Readonly<{
  children: React.ReactNode;
}>) {
  return (
<<<<<<< HEAD
    <html lang="en" suppressHydrationWarning>
      <head>
        <link rel="manifest" href="/manifest.json" />
        <meta name="theme-color" content="#00684A" />
        <meta name="viewport" content="width=device-width, initial-scale=1, maximum-scale=1" />
      </head>
      <body className={`${inter.variable} font-sans antialiased`}>
        <Providers>
          <MainLayout>{children}</MainLayout>
        </Providers>
=======
    <html lang="en">
      <body className={`${geistSans.variable} ${geistMono.variable}`}>
        {children}
        <ChatBot />
>>>>>>> c085da59
      </body>
    </html>
  );
}<|MERGE_RESOLUTION|>--- conflicted
+++ resolved
@@ -1,12 +1,12 @@
 import type { Metadata } from "next";
 import { Inter } from "next/font/google";
 import "./globals.css";
-<<<<<<< HEAD
+
 import { Providers } from "../components/common/Providers";
 import { MainLayout } from "../components/layout/MainLayout";
-=======
+
 import ChatBot from "@/components/ChatBot";
->>>>>>> c085da59
+
 
 // Using Inter as a replacement for Geist since it's more widely supported
 const inter = Inter({
@@ -16,16 +16,13 @@
 });
 
 export const metadata: Metadata = {
-<<<<<<< HEAD
+
   title: "CircularSync - Sustainable Material Management",
   description: "A platform for sustainable material management and circular economy.",
   icons: {
     icon: '/favicon.ico',
   },
-=======
-  title: "CircularSync - Waste Management Platform",
-  description: "AI-powered waste management and recycling platform",
->>>>>>> c085da59
+
 };
 
 export default function RootLayout({
@@ -34,7 +31,7 @@
   children: React.ReactNode;
 }>) {
   return (
-<<<<<<< HEAD
+
     <html lang="en" suppressHydrationWarning>
       <head>
         <link rel="manifest" href="/manifest.json" />
@@ -45,12 +42,12 @@
         <Providers>
           <MainLayout>{children}</MainLayout>
         </Providers>
-=======
+
     <html lang="en">
       <body className={`${geistSans.variable} ${geistMono.variable}`}>
         {children}
         <ChatBot />
->>>>>>> c085da59
+
       </body>
     </html>
   );
