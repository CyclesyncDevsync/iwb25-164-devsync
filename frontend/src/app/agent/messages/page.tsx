--- conflicted
+++ resolved
@@ -20,47 +20,12 @@
   unread_count: number;
 }
 
-<<<<<<< HEAD
-// Simple Conversation List Component (inline)
-const ConversationList = ({ 
-  conversations, 
-  selectedConversation, 
-  onSelectConversation,
-  isTyping
-}: {
-  conversations: Conversation[];
-  selectedConversation: string | null;
-  onSelectConversation: (id: string) => void;
-  isTyping?: boolean;
-}) => {
-  const formatTime = (timestamp: number) => {
-    const now = Date.now();
-    const diff = now - timestamp;
-    
-    if (diff < 60000) return 'now';
-    if (diff < 3600000) return `${Math.floor(diff / 60000)}m`;
-    if (diff < 86400000) return `${Math.floor(diff / 3600000)}h`;
-    return `${Math.floor(diff / 86400000)}d`;
-  };
-
-  const getPriorityIcon = (priority: string) => {
-    switch (priority) {
-      case 'urgent':
-        return <ExclamationTriangleIcon className="w-4 h-4 text-red-500" />;
-      case 'high':
-        return <ExclamationTriangleIcon className="w-4 h-4 text-orange-500" />;
-      default:
-        return null;
-    }
-  };
-=======
 export default function AgentMessagesPage() {
   const [chatRooms, setChatRooms] = useState<ChatRoom[]>([]);
   const [isLoading, setIsLoading] = useState(true);
   const [selectedRoom, setSelectedRoom] = useState<ChatRoom | null>(null);
   const [showChatModal, setShowChatModal] = useState(false);
   const { user, isLoading: authLoading } = useAuth();
->>>>>>> e9d1f93d
 
   useEffect(() => {
     if (user?.asgardeoId || user?.sub) {
@@ -77,129 +42,6 @@
       return;
     }
 
-<<<<<<< HEAD
-  return (
-    <div className="flex-1 overflow-y-auto">
-      {conversations.length === 0 ? (
-        <div className="p-4 text-center text-gray-500 dark:text-gray-400">
-          No conversations found
-        </div>
-      ) : (
-        <div className="space-y-1 p-2">
-          {conversations.map((conversation) => (
-            <motion.button
-              key={conversation.id}
-              onClick={() => onSelectConversation(conversation.id)}
-              whileHover={{ scale: 1.02, x: 4 }}
-              whileTap={{ scale: 0.98 }}
-              initial={{ opacity: 0, y: 20 }}
-              animate={{ opacity: 1, y: 0 }}
-              transition={{ delay: conversations.indexOf(conversation) * 0.1 }}
-              className={`w-full p-4 rounded-xl text-left transition-all duration-300 group relative overflow-hidden ${
-                selectedConversation === conversation.id
-                  ? 'bg-gradient-to-r from-agent-DEFAULT/15 to-blue-500/10 border-2 border-agent-DEFAULT/30 shadow-lg'
-                  : 'hover:bg-gradient-to-r hover:from-gray-50 hover:to-blue-50 dark:hover:from-gray-700/50 dark:hover:to-gray-600/50 hover:shadow-md border border-transparent'
-              }`}
-            >
-              <div className="flex items-start space-x-3">
-                <div className="relative">
-                  <motion.div 
-                    whileHover={{ scale: 1.1, rotate: 5 }}
-                    className={`w-12 h-12 rounded-full bg-gradient-to-br flex items-center justify-center text-white font-bold text-lg shadow-lg ${
-                      conversation.type === 'admin' ? 'from-red-500 to-pink-600' :
-                      conversation.type === 'support' ? 'from-purple-500 to-indigo-600' :
-                      'from-agent-DEFAULT to-blue-600'
-                    }`}
-                  >
-                    {conversation.participant.name.charAt(0)}
-                  </motion.div>
-                  {conversation.participant.online && (
-                    <motion.div 
-                      initial={{ scale: 0 }}
-                      animate={{ scale: 1 }}
-                      className="absolute -bottom-1 -right-1 w-4 h-4 bg-green-500 border-3 border-white dark:border-gray-800 rounded-full animate-pulse"
-                    />
-                  )}
-                  {conversation.unreadCount > 0 && (
-                    <motion.div 
-                      initial={{ scale: 0 }}
-                      animate={{ scale: 1 }}
-                      className="absolute -top-1 -right-1 w-6 h-6 bg-red-500 text-white text-xs font-bold rounded-full flex items-center justify-center border-2 border-white dark:border-gray-800"
-                    >
-                      {conversation.unreadCount > 9 ? '9+' : conversation.unreadCount}
-                    </motion.div>
-                  )}
-                </div>
-
-                <div className="flex-1 min-w-0">
-                  <div className="flex items-center justify-between mb-1">
-                    <div className="flex items-center space-x-2">
-                      <h3 className="font-medium text-gray-900 dark:text-white truncate">
-                        {conversation.participant.name}
-                      </h3>
-                      <span className={`px-1.5 py-0.5 rounded-full text-xs font-medium ${getTypeColor(conversation.type)}`}>
-                        {conversation.type}
-                      </span>
-                    </div>
-                    <div className="flex items-center space-x-1">
-                      {getPriorityIcon(conversation.priority)}
-                      {getStatusIcon(conversation.status)}
-                    </div>
-                  </div>
-                  
-                  <div className="flex items-center justify-between">
-                    {isTyping && selectedConversation === conversation.id ? (
-                      <div className="flex items-center space-x-2">
-                        <div className="flex space-x-1">
-                          <motion.div 
-                            animate={{ scale: [1, 1.2, 1] }}
-                            transition={{ repeat: Infinity, duration: 1, delay: 0 }}
-                            className="w-2 h-2 bg-agent-DEFAULT rounded-full"
-                          />
-                          <motion.div 
-                            animate={{ scale: [1, 1.2, 1] }}
-                            transition={{ repeat: Infinity, duration: 1, delay: 0.2 }}
-                            className="w-2 h-2 bg-agent-DEFAULT rounded-full"
-                          />
-                          <motion.div 
-                            animate={{ scale: [1, 1.2, 1] }}
-                            transition={{ repeat: Infinity, duration: 1, delay: 0.4 }}
-                            className="w-2 h-2 bg-agent-DEFAULT rounded-full"
-                          />
-                        </div>
-                        <span className="text-sm text-agent-DEFAULT font-medium">typing...</span>
-                      </div>
-                    ) : (
-                      <p className="text-sm text-gray-600 dark:text-gray-400 truncate font-medium">
-                        {conversation.lastMessage.type === 'image' && '📷 '}
-                        {conversation.lastMessage.type === 'voice' && '🎵 '}
-                        {conversation.lastMessage.type === 'file' && '📎 '}
-                        {conversation.lastMessage.content}
-                      </p>
-                    )}
-                    <div className="flex items-center space-x-2 ml-2">
-                      <span className="text-xs text-gray-500 dark:text-gray-400 font-medium">
-                        {formatTime(conversation.lastMessage.timestamp)}
-                      </span>
-                      {conversation.priority === 'urgent' && (
-                        <motion.div 
-                          animate={{ scale: [1, 1.1, 1] }}
-                          transition={{ repeat: Infinity, duration: 2 }}
-                          className="w-2 h-2 bg-red-500 rounded-full"
-                        />
-                      )}
-                    </div>
-                  </div>
-                </div>
-              </div>
-            </motion.button>
-          ))}
-        </div>
-      )}
-    </div>
-  );
-};
-=======
     try {
       const authResponse = await fetch('/api/auth/me');
       if (!authResponse.ok) {
@@ -213,7 +55,6 @@
         }
         return;
       }
->>>>>>> e9d1f93d
 
       const authData = await authResponse.json();
       const idToken = authData.idToken;
@@ -251,42 +92,6 @@
   };
 
   return (
-<<<<<<< HEAD
-    <div className="flex flex-col h-full">
-      {/* Header */}
-      <div className="bg-white dark:bg-dark-surface border-b border-gray-200 dark:border-gray-700 p-3 flex-shrink-0">
-        <div className="flex items-center justify-between">
-          <div className="flex items-center space-x-3">
-            <div className="relative">
-              <div className="w-10 h-10 rounded-full bg-gradient-to-br from-agent-DEFAULT to-blue-600 flex items-center justify-center text-white font-medium">
-                {conversation.participant.name.charAt(0)}
-              </div>
-              {conversation.participant.online && (
-                <div className="absolute -bottom-1 -right-1 w-3 h-3 bg-green-500 border-2 border-white dark:border-gray-800 rounded-full"></div>
-              )}
-            </div>
-            <div>
-              <h2 className="font-medium text-gray-900 dark:text-white">
-                {conversation.participant.name}
-              </h2>
-              <p className="text-sm text-gray-500 dark:text-gray-400">
-                {conversation.participant.online ? 'Online' : 'Offline'} • {conversation.participant.role}
-              </p>
-            </div>
-          </div>
-          
-          <div className="flex items-center space-x-2">
-            <button className="p-2 text-gray-400 hover:text-gray-600 dark:hover:text-gray-300 rounded-full hover:bg-gray-100 dark:hover:bg-gray-700">
-              <PhoneIcon className="w-5 h-5" />
-            </button>
-            <button className="p-2 text-gray-400 hover:text-gray-600 dark:hover:text-gray-300 rounded-full hover:bg-gray-100 dark:hover:bg-gray-700">
-              <VideoCameraIcon className="w-5 h-5" />
-            </button>
-            <button className="p-2 text-gray-400 hover:text-gray-600 dark:hover:text-gray-300 rounded-full hover:bg-gray-100 dark:hover:bg-gray-700">
-              <InformationCircleIcon className="w-5 h-5" />
-            </button>
-          </div>
-=======
     <AgentLayout>
       <div className="max-w-7xl mx-auto py-8 px-4 sm:px-6 lg:px-8">
         <div className="mb-8">
@@ -294,33 +99,8 @@
           <p className="mt-2 text-sm text-gray-600 dark:text-gray-400">
             View and respond to messages from suppliers about material assignments
           </p>
->>>>>>> e9d1f93d
         </div>
 
-<<<<<<< HEAD
-      {/* Messages */}
-      <div className="flex-1 overflow-y-auto p-3 space-y-3">
-        {messages.map((message, index) => {
-          const isOwn = message.sender.id === currentUserId;
-          const showAvatar = !isOwn && (index === 0 || messages[index - 1].sender.id !== message.sender.id);
-          const showTime = index === 0 || 
-            (message.timestamp - messages[index - 1].timestamp) > 300000; // 5 minutes
-
-          return (
-            <div key={message.id}>
-              {showTime && (
-                <div className="flex justify-center mb-4">
-                  <span className="text-xs text-gray-500 dark:text-gray-400 bg-gray-100 dark:bg-gray-700 px-3 py-1 rounded-full">
-                    {new Date(message.timestamp).toLocaleString()}
-                  </span>
-                </div>
-              )}
-              
-              <motion.div
-                initial={{ opacity: 0, y: 20 }}
-                animate={{ opacity: 1, y: 0 }}
-                className={`flex ${isOwn ? 'justify-end' : 'justify-start'}`}
-=======
         {authLoading || isLoading ? (
           <div className="flex justify-center items-center h-64">
             <div className="animate-spin rounded-full h-12 w-12 border-b-2 border-agent-DEFAULT"></div>
@@ -340,7 +120,6 @@
                 key={room.room_id}
                 onClick={() => handleRoomClick(room)}
                 className="bg-white dark:bg-gray-800 rounded-lg shadow p-6 hover:shadow-lg transition-shadow cursor-pointer"
->>>>>>> e9d1f93d
               >
                 <div className="flex items-start justify-between">
                   <div className="flex-1">
@@ -369,496 +148,11 @@
                   </div>
                   <ChatBubbleLeftRightIcon className="h-6 w-6 text-gray-400" />
                 </div>
-<<<<<<< HEAD
-              </motion.div>
-            </div>
-          );
-        })}
-        <div ref={messagesEndRef} />
-      </div>
-    </div>
-  );
-};
-
-const AgentMessagesPage = () => {
-  const [conversations, setConversations] = useState<Conversation[]>([]);
-  const [selectedConversation, setSelectedConversation] = useState<string | null>(null);
-  const [messages, setMessages] = useState<Message[]>([]);
-  const [newMessage, setNewMessage] = useState('');
-  const [isRecording, setIsRecording] = useState(false);
-  const [isLoading, setIsLoading] = useState(true);
-  const [searchQuery, setSearchQuery] = useState('');
-  const [activeTab, setActiveTab] = useState<'all' | 'suppliers' | 'admin' | 'reports'>('all');
-  const [isTyping, setIsTyping] = useState(false);
-
-  const fileInputRef = useRef<HTMLInputElement>(null);
-
-  // Mock data initialization
-  useEffect(() => {
-    setTimeout(() => {
-      setConversations([
-        {
-          id: 'conv-1',
-          type: 'supplier',
-          participant: {
-            id: 'supplier-1',
-            name: 'Green Recyclers Pvt Ltd',
-            avatar: '/avatars/supplier1.jpg',
-            role: 'Supplier',
-            online: true
-          },
-          lastMessage: {
-            id: 'msg-1',
-            content: 'Material is ready for verification at our facility 🏭',
-            timestamp: Date.now() - 300000,
-            sender: 'supplier-1',
-            type: 'text'
-          },
-          unreadCount: 3,
-          priority: 'high',
-          status: 'active'
-        },
-        {
-          id: 'conv-2',
-          type: 'admin',
-          participant: {
-            id: 'admin-1',
-            name: 'Admin Support',
-            avatar: '/avatars/admin.jpg',
-            role: 'Administrator',
-            online: true
-          },
-          lastMessage: {
-            id: 'msg-2',
-            content: 'New assignment has been allocated to your route',
-            timestamp: Date.now() - 900000,
-            sender: 'admin-1',
-            type: 'text'
-          },
-          unreadCount: 1,
-          priority: 'normal',
-          status: 'active'
-        },
-        {
-          id: 'conv-3',
-          type: 'supplier',
-          participant: {
-            id: 'supplier-2',
-            name: 'Metal Works Lanka',
-            avatar: '/avatars/supplier2.jpg',
-            role: 'Supplier',
-            online: false
-          },
-          lastMessage: {
-            id: 'msg-3',
-            content: 'Thank you for the quick verification! ✅',
-            timestamp: Date.now() - 1800000,
-            sender: 'supplier-2',
-            type: 'text'
-          },
-          unreadCount: 0,
-          priority: 'normal',
-          status: 'resolved'
-        },
-        {
-          id: 'conv-4',
-          type: 'support',
-          participant: {
-            id: 'support-1',
-            name: 'Technical Support',
-            avatar: '/avatars/support.jpg',
-            role: 'Support',
-            online: true
-          },
-          lastMessage: {
-            id: 'msg-4',
-            content: 'GPS calibration completed successfully',
-            timestamp: Date.now() - 3600000,
-            sender: 'support-1',
-            type: 'text'
-          },
-          unreadCount: 0,
-          priority: 'normal',
-          status: 'resolved'
-        }
-      ]);
-      setIsLoading(false);
-      // Simulate typing indicator occasionally
-      setInterval(() => {
-        if (Math.random() > 0.8) {
-          setIsTyping(true);
-          setTimeout(() => setIsTyping(false), 3000);
-        }
-      }, 10000);
-    }, 1000);
-  }, []);
-
-  // Load messages for selected conversation
-  useEffect(() => {
-    if (selectedConversation) {
-      const mockMessages: Message[] = [
-        {
-          id: 'msg-1',
-          conversationId: selectedConversation,
-          sender: {
-            id: 'supplier-1',
-            name: 'Green Recyclers Pvt Ltd',
-            role: 'Supplier'
-          },
-          content: 'Hello! Our plastic bottle collection is ready for verification.',
-          type: 'text',
-          timestamp: Date.now() - 1200000,
-          status: 'read'
-        }
-      ];
-      setMessages(mockMessages);
-    }
-  }, [selectedConversation]);
-
-  const sendMessage = useCallback(async (content: string, type: 'text' | 'image' | 'voice' | 'file' = 'text', metadata?: Record<string, unknown>) => {
-    if (!selectedConversation || !content.trim()) return;
-
-    const newMsg: Message = {
-      id: `msg-${Date.now()}`,
-      conversationId: selectedConversation,
-      sender: {
-        id: 'agent-1',
-        name: 'You',
-        role: 'Agent'
-      },
-      content: content.trim(),
-      type,
-      timestamp: Date.now(),
-      status: 'sent',
-      metadata
-    };
-
-    setMessages(prev => [...prev, newMsg]);
-    setNewMessage('');
-
-    // Update conversation last message with type compatibility
-    setConversations(prev => prev.map(conv => 
-      conv.id === selectedConversation 
-        ? { 
-            ...conv, 
-            lastMessage: { 
-              id: newMsg.id,
-              content: newMsg.content,
-              timestamp: newMsg.timestamp,
-              sender: 'agent-1',
-              type: ['location', 'report'].includes(newMsg.type) ? 'text' : newMsg.type as 'text' | 'image' | 'voice' | 'file'
-            } 
-          }
-        : conv
-    ));
-  }, [selectedConversation]);
-
-  const handleFileUpload = useCallback((event: React.ChangeEvent<HTMLInputElement>) => {
-    const files = event.target.files;
-    if (!files || files.length === 0) return;
-
-    const file = files[0];
-    const reader = new FileReader();
-
-    reader.onload = (e) => {
-      const content = e.target?.result as string;
-      sendMessage(content, 'image', {
-        fileName: file.name,
-        fileSize: file.size
-      });
-    };
-
-    if (file.type.startsWith('image/')) {
-      reader.readAsDataURL(file);
-    }
-  }, [sendMessage]);
-
-  const sendLocationMessage = useCallback(() => {
-    if (navigator.geolocation) {
-      navigator.geolocation.getCurrentPosition((position) => {
-        const { latitude, longitude } = position.coords;
-        sendMessage(
-          `📍 Current Location: ${latitude.toFixed(6)}, ${longitude.toFixed(6)}`,
-          'text', // Changed from 'location' to 'text'
-          {
-            location: { lat: latitude, lng: longitude }
-          }
-        );
-      });
-    }
-  }, [sendMessage]);
-
-  const filteredConversations = conversations.filter(conv => {
-    const matchesSearch = conv.participant.name.toLowerCase().includes(searchQuery.toLowerCase());
-    const matchesTab = activeTab === 'all' || 
-                      (activeTab === 'suppliers' && conv.type === 'supplier') ||
-                      (activeTab === 'admin' && conv.type === 'admin') ||
-                      (activeTab === 'reports' && conv.priority === 'urgent');
-    return matchesSearch && matchesTab;
-  });
-
-  if (isLoading) {
-    return (
-      <AgentLayout>
-        <div className="flex items-center justify-center min-h-screen bg-gradient-to-br from-gray-50 to-blue-50 dark:from-gray-900 dark:to-gray-800">
-          <div className="text-center">
-            <motion.div 
-              animate={{ rotate: 360 }}
-              transition={{ duration: 2, repeat: Infinity, ease: "linear" }}
-              className="w-16 h-16 border-4 border-agent-DEFAULT/30 border-t-agent-DEFAULT rounded-full mx-auto mb-4"
-            />
-            <motion.div
-              initial={{ opacity: 0, y: 10 }}
-              animate={{ opacity: 1, y: 0 }}
-              transition={{ delay: 0.5 }}
-            >
-              <h3 className="text-lg font-semibold text-gray-900 dark:text-white mb-2">Loading Messages</h3>
-              <p className="text-gray-600 dark:text-gray-400">Connecting to your conversations...</p>
-            </motion.div>
-          </div>
-        </div>
-      </AgentLayout>
-    );
-  }
-
-  return (
-    <AgentLayout>
-      <div className="fixed inset-0 top-16 lg:top-0 bg-gray-50 dark:bg-dark-bg flex overflow-hidden">
-        {/* Conversations Sidebar */}
-        <div className="w-full lg:w-80 bg-white dark:bg-dark-surface border-r border-gray-200 dark:border-gray-700 flex flex-col h-full">
-          {/* Header */}
-          <div className="p-3 border-b border-gray-200 dark:border-gray-700 flex-shrink-0">
-            <h1 className="text-lg font-semibold text-gray-900 dark:text-white mb-2">
-              Messages
-            </h1>
-            
-            {/* Search */}
-            <input
-              type="text"
-              placeholder="Search conversations..."
-              value={searchQuery}
-              onChange={(e) => setSearchQuery(e.target.value)}
-              className="w-full px-3 py-2 border border-gray-300 dark:border-gray-600 rounded-md bg-white dark:bg-dark-bg text-gray-900 dark:text-white focus:ring-2 focus:ring-agent-DEFAULT focus:border-agent-DEFAULT"
-            />
-            
-            {/* Enhanced Tabs */}
-            <div className="flex space-x-1 mt-2 bg-gray-100 dark:bg-gray-800 p-1 rounded-xl">
-              {[
-                { id: 'all', label: 'All', icon: ChatBubbleLeftRightIcon, count: conversations.length },
-                { id: 'suppliers', label: 'Suppliers', icon: UserGroupIcon, count: conversations.filter(c => c.type === 'supplier').length },
-                { id: 'admin', label: 'Admin', icon: CheckCircleIcon, count: conversations.filter(c => c.type === 'admin').length },
-                { id: 'reports', label: 'Urgent', icon: ExclamationTriangleIcon, count: conversations.filter(c => c.priority === 'urgent').length }
-              ].map((tab) => (
-                <motion.button
-                  key={tab.id}
-                  onClick={() => setActiveTab(tab.id as 'all' | 'suppliers' | 'admin' | 'reports')}
-                  whileHover={{ scale: 1.05 }}
-                  whileTap={{ scale: 0.95 }}
-                  className={`flex-1 flex items-center justify-center py-2.5 px-3 rounded-lg text-xs font-bold transition-all duration-300 relative ${
-                    activeTab === tab.id
-                      ? 'bg-white dark:bg-gray-700 text-agent-DEFAULT shadow-lg'
-                      : 'text-gray-600 dark:text-gray-400 hover:text-agent-DEFAULT hover:bg-white/50 dark:hover:bg-gray-700/50'
-                  }`}
-                >
-                  <tab.icon className="w-4 h-4 mr-1.5" />
-                  <span>{tab.label}</span>
-                  {tab.count > 0 && (
-                    <motion.span 
-                      initial={{ scale: 0 }}
-                      animate={{ scale: 1 }}
-                      className="ml-1.5 bg-agent-DEFAULT text-white text-xs rounded-full w-5 h-5 flex items-center justify-center font-bold"
-                    >
-                      {tab.count > 9 ? '9+' : tab.count}
-                    </motion.span>
-                  )}
-                </motion.button>
-              ))}
-            </div>
-=======
               </div>
             ))}
->>>>>>> e9d1f93d
           </div>
         )}
 
-<<<<<<< HEAD
-          {/* Conversations List */}
-          <ConversationList
-            conversations={filteredConversations}
-            selectedConversation={selectedConversation}
-            onSelectConversation={setSelectedConversation}
-            isTyping={isTyping}
-          />
-        </div>
-
-        {/* Message Thread */}
-        {selectedConversation ? (
-          <div className="flex-1 flex flex-col h-full overflow-hidden">
-            <MessageThread
-              conversation={conversations.find(c => c.id === selectedConversation)!}
-              messages={messages}
-              currentUserId="agent-1"
-            />
-            
-            {/* Enhanced Message Input */}
-            <div className="bg-gradient-to-r from-white to-gray-50 dark:from-dark-surface dark:to-gray-900 border-t border-gray-200 dark:border-gray-700 p-3 flex-shrink-0">
-              <div className="flex items-end space-x-4">
-                {/* File Upload */}
-                <input
-                  ref={fileInputRef}
-                  type="file"
-                  accept="image/*"
-                  onChange={handleFileUpload}
-                  className="hidden"
-                />
-                <motion.button
-                  whileHover={{ scale: 1.1, rotate: 10 }}
-                  whileTap={{ scale: 0.9 }}
-                  onClick={() => fileInputRef.current?.click()}
-                  className="p-3 text-gray-400 hover:text-agent-DEFAULT hover:bg-agent-DEFAULT/10 rounded-xl transition-all duration-200"
-                >
-                  <PhotoIcon className="w-6 h-6" />
-                </motion.button>
-
-                {/* Voice Recorder */}
-                <motion.button
-                  whileHover={{ scale: 1.1 }}
-                  whileTap={{ scale: 0.9 }}
-                  onClick={() => setIsRecording(!isRecording)}
-                  className={`p-3 rounded-xl transition-all duration-200 ${
-                    isRecording 
-                      ? 'text-red-500 bg-red-100 dark:bg-red-900/20 animate-pulse' 
-                      : 'text-gray-400 hover:text-agent-DEFAULT hover:bg-agent-DEFAULT/10'
-                  }`}
-                >
-                  {isRecording ? <StopIcon className="w-6 h-6" /> : <MicrophoneIcon className="w-6 h-6" />}
-                </motion.button>
-
-                {/* Message Input */}
-                <div className="flex-1 relative">
-                  <motion.div
-                    whileFocus={{ scale: 1.02 }}
-                    className="relative"
-                  >
-                    <textarea
-                      value={newMessage}
-                      onChange={(e) => setNewMessage(e.target.value)}
-                      onKeyPress={(e) => {
-                        if (e.key === 'Enter' && !e.shiftKey) {
-                          e.preventDefault();
-                          sendMessage(newMessage);
-                        }
-                      }}
-                      placeholder="Type your message here... 💬"
-                      rows={1}
-                      className="w-full px-4 py-3 border-2 border-gray-200 dark:border-gray-600 rounded-2xl bg-white dark:bg-dark-bg text-gray-900 dark:text-white focus:ring-4 focus:ring-agent-DEFAULT/20 focus:border-agent-DEFAULT resize-none transition-all duration-200 font-medium shadow-sm"
-                    />
-                    {isTyping && (
-                      <div className="absolute top-2 right-3 flex space-x-1">
-                        <motion.div 
-                          animate={{ scale: [1, 1.2, 1] }}
-                          transition={{ repeat: Infinity, duration: 1, delay: 0 }}
-                          className="w-2 h-2 bg-agent-DEFAULT rounded-full"
-                        />
-                        <motion.div 
-                          animate={{ scale: [1, 1.2, 1] }}
-                          transition={{ repeat: Infinity, duration: 1, delay: 0.2 }}
-                          className="w-2 h-2 bg-agent-DEFAULT rounded-full"
-                        />
-                        <motion.div 
-                          animate={{ scale: [1, 1.2, 1] }}
-                          transition={{ repeat: Infinity, duration: 1, delay: 0.4 }}
-                          className="w-2 h-2 bg-agent-DEFAULT rounded-full"
-                        />
-                      </div>
-                    )}
-                  </motion.div>
-                </div>
-
-                {/* Send Button */}
-                <motion.button
-                  whileHover={{ scale: 1.1 }}
-                  whileTap={{ scale: 0.9 }}
-                  onClick={() => sendMessage(newMessage)}
-                  disabled={!newMessage.trim()}
-                  className={`p-3 rounded-2xl transition-all duration-200 shadow-lg ${
-                    newMessage.trim() 
-                      ? 'bg-gradient-to-r from-agent-DEFAULT to-blue-600 text-white hover:shadow-xl transform hover:-translate-y-0.5' 
-                      : 'bg-gray-200 dark:bg-gray-700 text-gray-400 cursor-not-allowed'
-                  }`}
-                >
-                  <PaperAirplaneIcon className="w-6 h-6" />
-                </motion.button>
-              </div>
-
-              {/* Enhanced Quick Actions */}
-              <div className="flex items-center justify-between mt-2">
-                <div className="flex items-center space-x-4">
-                  <motion.button
-                    whileHover={{ scale: 1.05 }}
-                    whileTap={{ scale: 0.95 }}
-                    onClick={sendLocationMessage}
-                    className="flex items-center space-x-2 px-3 py-1.5 text-sm font-medium text-gray-600 dark:text-gray-400 hover:text-agent-DEFAULT hover:bg-agent-DEFAULT/10 rounded-lg transition-all duration-200"
-                  >
-                    <span className="text-lg">📍</span>
-                    <span>Share Location</span>
-                  </motion.button>
-                  <motion.button
-                    whileHover={{ scale: 1.05 }}
-                    whileTap={{ scale: 0.95 }}
-                    onClick={() => sendMessage('⚠️ Issue Report: Quality concerns identified', 'text')}
-                    className="flex items-center space-x-2 px-3 py-1.5 text-sm font-medium text-gray-600 dark:text-gray-400 hover:text-red-500 hover:bg-red-50 dark:hover:bg-red-900/20 rounded-lg transition-all duration-200"
-                  >
-                    <span className="text-lg">🚨</span>
-                    <span>Report Issue</span>
-                  </motion.button>
-                </div>
-                <div className="text-xs text-gray-400">
-                  Press Enter to send • Shift+Enter for new line
-                </div>
-              </div>
-            </div>
-          </div>
-        ) : (
-          <div className="flex-1 flex items-center justify-center bg-gradient-to-br from-gray-50 to-blue-50 dark:from-dark-bg dark:to-gray-800 h-full">
-            <motion.div 
-              initial={{ opacity: 0, y: 20 }}
-              animate={{ opacity: 1, y: 0 }}
-              className="text-center"
-            >
-              <motion.div
-                animate={{ 
-                  rotate: [0, 10, -10, 0],
-                  scale: [1, 1.1, 1]
-                }}
-                transition={{ 
-                  duration: 4,
-                  repeat: Infinity,
-                  repeatType: "reverse"
-                }}
-                className="mb-6"
-              >
-                <ChatBubbleLeftRightIcon className="w-24 h-24 text-gray-300 dark:text-gray-600 mx-auto" />
-              </motion.div>
-              <h3 className="text-2xl font-bold text-gray-900 dark:text-white mb-3">
-                Welcome to Messages 💬
-              </h3>
-              <p className="text-gray-600 dark:text-gray-400 mb-6 max-w-sm">
-                Select a conversation from the sidebar to start chatting with suppliers, admin, or support team
-              </p>
-              <div className="flex items-center justify-center space-x-6 text-sm text-gray-500 dark:text-gray-400">
-                <div className="flex items-center space-x-2">
-                  <div className="w-3 h-3 bg-green-500 rounded-full animate-pulse"></div>
-                  <span>Real-time messaging</span>
-                </div>
-                <div className="flex items-center space-x-2">
-                  <div className="w-3 h-3 bg-blue-500 rounded-full animate-pulse"></div>
-                  <span>File sharing</span>
-                </div>
-              </div>
-            </motion.div>
-          </div>
-=======
         {/* Chat Modal */}
         {selectedRoom && showChatModal && (
           <ChatModal
@@ -874,7 +168,6 @@
             materialTitle={selectedRoom.material_title}
             materialId={selectedRoom.material_id}
           />
->>>>>>> e9d1f93d
         )}
       </div>
     </AgentLayout>
