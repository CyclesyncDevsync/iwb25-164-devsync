--- conflicted
+++ resolved
@@ -9,11 +9,8 @@
     "lint": "next lint"
   },
   "dependencies": {
-<<<<<<< HEAD
     "lucide-react": "^0.539.0",
-=======
     "jsonwebtoken": "^9.0.2",
->>>>>>> 633db705
     "next": "15.4.6",
     "react": "19.1.0",
     "react-dom": "19.1.0"
