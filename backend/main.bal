// The auth module will auto-register its services
import Cyclesync.auth as _;
// Auth module functions
import Cyclesync.auth;
// The chatbot module will auto-register its services
import Cyclesync.chatbot as _;
// The demand_prediction module will auto-register its services
import Cyclesync.demand_prediction as _;
// The quality_assessment module will auto-register its services
import Cyclesync.quality_assessment as _;
// The dynamic_pricing module will auto-register its services
import Cyclesync.dynamic_pricing as _;
// The material_workflow module will auto-register its services
import Cyclesync.material_workflow as _;
<<<<<<< HEAD
// The news module will auto-register its services
import Cyclesync.news as _;
// The agent_assignment module will auto-register its services
import Cyclesync.agent_assignment as _;
=======
// The auction module will auto-register its services
import Cyclesync.auction as _;

// The wallet module will auto-register its services
import Cyclesync.wallet as _;

// The agent_assignment module will auto-register its services
// import Cyclesync.agent_assignment as _;
// The notifications module will auto-register its services
import Cyclesync.notifications as _;

>>>>>>> a5d3dda4

import ballerina/http;
import ballerina/log;
import ballerina/sql;
import ballerina/time;
// Database configuration (import from local file)
import ballerinax/postgresql;
import Cyclesync.database_config;

configurable int port = 8080;

listener http:Listener httpListener = new (port);

public listener http:Listener server = httpListener;

// Health check service for Choreo
@http:ServiceConfig {
    cors: {
        allowOrigins: ["*"],
        allowMethods: ["GET", "POST", "PUT", "DELETE", "OPTIONS"],
        allowHeaders: ["*"],
        allowCredentials: true,
        maxAge: 86400
    }
}
service /healthcheck on httpListener {
    
    resource function get .() returns json {
        boolean dbConnected = database_config:isDatabaseConnected();
        return {
            status: "healthy",
            message: "CycleSync Backend is running",
            timestamp: time:utcNow().toString(),
            database: dbConnected ? "connected" : "disconnected"
        };
    }
}

// Auth validation helper function
function validateAuth(http:Request request, string? requiredRole = ()) returns auth:AuthResult|http:Response {
    string|http:HeaderNotFoundError authHeader = request.getHeader("Authorization");
    
    if authHeader is http:HeaderNotFoundError {
        http:Response response = new;
        response.statusCode = 401;
        response.setJsonPayload({
            "error": "Unauthorized",
            "message": "Authorization header required"
        });
        return response;
    }
    
    // Extract token from Bearer format
    if !authHeader.startsWith("Bearer ") {
        http:Response response = new;
        response.statusCode = 401;
        response.setJsonPayload({
            "error": "Unauthorized",
            "message": "Invalid authorization format"
        });
        return response;
    }
    
    string token = authHeader.substring(7);
    auth:AuthResult authResult = auth:validateIdToken(token);
    
    if !authResult.isValid {
        http:Response response = new;
        response.statusCode = 401;
        response.setJsonPayload({
            "error": "Unauthorized",
            "message": authResult.errorMessage ?: "Invalid token"
        });
        return response;
    }
    
    // Check role if required
    if requiredRole != () && authResult.context != () {
        auth:AuthContext context = <auth:AuthContext>authResult.context;
        if context.role != requiredRole {
            http:Response response = new;
            response.statusCode = 403;
            response.setJsonPayload({
                "error": "Forbidden",
                "message": "Insufficient permissions"
            });
            return response;
        }
    }
    
    return authResult;
}

// Log startup information
function init() {
    log:printInfo("Starting Cyclesync Backend Services...");

    // Initialize database connection
    error? dbResult = database_config:initDatabaseConnection();
    if (dbResult is error) {
        log:printError("Failed to initialize database connection", dbResult);
    } else {
        log:printInfo("Database connection initialized successfully");

        // Initialize authentication schema
        error? authResult = auth:initializeAuthSchema();
        if (authResult is error) {
            log:printError("Failed to initialize auth schema", authResult);
        } else {
            log:printInfo("Authentication schema initialized successfully");
        }
    }

    log:printInfo(string `Main API Server starting on port ${port}`);
    log:printInfo("Demand Prediction Service initialized on http://localhost:8084/api/ai/demand");
    log:printInfo("Quality Assessment Service initialized on /api/ai/quality");
    log:printInfo("Chatbot WebSocket Service initialized on ws://localhost:8094/chat");
    log:printInfo("Chatbot Health Check initialized on http://localhost:8095/health");
}

// Main API service
service /api on server {
    resource function get health() returns json {
        boolean dbConnected = database_config:isDatabaseConnected();
        return {
            "status": "healthy",
            "message": "Cyclesync API is running",
            "database": dbConnected ? "connected" : "disconnected"
        };
    }

    // Database health check endpoint
    resource function get health/database() returns json {
        boolean dbConnected = database_config:isDatabaseConnected();
        return {
            "database_status": dbConnected ? "connected" : "disconnected",
            "timestamp": ""
        };
    }

    // Test token endpoint for development
    resource function post test/token() returns json {
        // Generate a test JWT token for development
        // WARNING: This is for development only - remove in production!
        return {
            "status": "success",
            "token": "test-token-for-development",
            "message": "This is a test token for development only",
            "user": {
                "id": "test-admin-id",
                "email": "admin@cyclesync.com",
                "role": "admin",
                "firstName": "Test",
                "lastName": "Admin"
            }
        };
    }

    // Database test endpoint with sample data operations
    resource function post test/database() returns json|http:Response {
        postgresql:Client|error clientResult = database_config:getDbClient();
        if (clientResult is error) {
            http:Response response = new;
            response.statusCode = 503;
            response.setJsonPayload({
                "error": "Database not connected",
                "message": "Database connection is not available"
            });
            return response;
        }

        postgresql:Client clientInstance = clientResult;

        json[] results = [];

        // Test 1: Create a test table
        var createTableResult = clientInstance->execute(`
            CREATE TABLE IF NOT EXISTS test_users (
                id SERIAL PRIMARY KEY,
                name VARCHAR(100) NOT NULL,
                email VARCHAR(100) UNIQUE NOT NULL,
                created_at TIMESTAMP DEFAULT CURRENT_TIMESTAMP
            )
        `);

        if (createTableResult is error) {
            results.push({
                "test": "Create Table",
                "status": "FAILED",
                "error": createTableResult.message()
            });
        } else {
            results.push({
                "test": "Create Table",
                "status": "PASSED",
                "message": "test_users table created successfully"
            });
        }

        // Test 2: Insert test data
        var insertResult = clientInstance->execute(`
            INSERT INTO test_users (name, email) 
            VALUES ('John Doe', 'john@cyclesync.com'), 
                   ('Jane Smith', 'jane@cyclesync.com')
            ON CONFLICT (email) DO NOTHING
        `);

        if (insertResult is error) {
            results.push({
                "test": "Insert Data",
                "status": "FAILED",
                "error": insertResult.message()
            });
        } else {
            results.push({
                "test": "Insert Data",
                "status": "PASSED",
                "message": "Test users inserted successfully"
            });
        }

        // Test 3: Read data  
        int|error countResult = clientInstance->queryRow(`SELECT COUNT(*) as count FROM test_users`);
        
        if (countResult is error) {
            results.push({
                "test": "Read Data",
                "status": "FAILED",
                "error": countResult.message()
            });
        } else {
            results.push({
                "test": "Read Data",
                "status": "PASSED",
                "message": string `Found ${countResult} users in database`,
                "count": countResult
            });
        }

        // Test 4: Update data
        var updateResult = clientInstance->execute(`
            UPDATE test_users 
            SET name = 'John Updated' 
            WHERE email = 'john@cyclesync.com'
        `);

        if (updateResult is error) {
            results.push({
                "test": "Update Data",
                "status": "FAILED",
                "error": updateResult.message()
            });
        } else {
            results.push({
                "test": "Update Data",
                "status": "PASSED",
                "message": "User updated successfully"
            });
        }

        // Test 5: Verify update
        int|error updatedCount = clientInstance->queryRow(`SELECT COUNT(*) as count FROM test_users WHERE name LIKE 'John Updated%'`);
        
        if (updatedCount is error) {
            results.push({
                "test": "Verify Update",
                "status": "FAILED",
                "error": updatedCount.message()
            });
        } else {
            results.push({
                "test": "Verify Update", 
                "status": "PASSED",
                "message": string `Updated records: ${updatedCount}`,
                "count": updatedCount
            });
        }

        // Test 6: Verify final table state (keep table for persistence)
        int|error finalCount = clientInstance->queryRow(`SELECT COUNT(*) as count FROM test_users`);
        
        if (finalCount is error) {
            results.push({
                "test": "Verify Table State",
                "status": "FAILED", 
                "error": finalCount.message()
            });
        } else {
            results.push({
                "test": "Verify Table State",
                "status": "PASSED",
                "message": string `Table persisted with ${finalCount} records`,
                "count": finalCount
            });
        }

        return {
            "test_suite": "Database Operations Test",
            "timestamp": "",
            "results": results,
            "total_tests": results.length()
        };
    }
}

// User endpoints
service /api/user on server {

    // Get current user profile
    resource function get profile(http:Request request) returns json|http:Response {
        auth:AuthResult|http:Response authCheck = validateAuth(request);
        if (authCheck is http:Response) {
            return authCheck;
        }

        auth:AuthContext? authContext = authCheck.context;
        if (authContext == ()) {
            http:Response response = new;
            response.statusCode = 500;
            response.setJsonPayload({
                "error": "Internal Server Error",
                "message": "Invalid authentication context"
            });
            return response;
        }

        return {
            "status": "success",
            "data": {
                "userId": authContext.userId,
                "firstName": authContext.firstName,
                "lastName": authContext.lastName,
                "email": authContext.email,
                "role": authContext.role.toString()
            }
        };
    }

    // Update user profile
    resource function put profile(http:Request request) returns json|http:Response {
        auth:AuthResult|http:Response authCheck = validateAuth(request);
        if (authCheck is http:Response) {
            return authCheck;
        }

        json|error payload = request.getJsonPayload();
        if (payload is error) {
            http:Response response = new;
            response.statusCode = 400;
            response.setJsonPayload({
                "error": "Bad Request",
                "message": "Invalid JSON payload"
            });
            return response;
        }

        return {
            "status": "success",
            "message": "Profile updated successfully",
            "data": payload
        };
    }

    // Get user permissions
    resource function get permissions(http:Request request) returns json|http:Response {
        auth:AuthResult|http:Response authCheck = validateAuth(request);
        if (authCheck is http:Response) {
            return authCheck;
        }

        auth:AuthContext? authContext = authCheck.context;
        if (authContext == ()) {
            http:Response response = new;
            response.statusCode = 500;
            response.setJsonPayload({
                "error": "Internal Server Error",
                "message": "Invalid authentication context"
            });
            return response;
        }

        return {
            "status": "success",
            "data": {
                "userId": authContext.userId,
                "firstName": authContext.firstName,
                "lastName": authContext.lastName,
                "email": authContext.email,
                "role": authContext.role.toString()
            }
        };
    }

    // User logout
    resource function post logout(http:Request request) returns json|http:Response {
        auth:AuthResult|http:Response authCheck = validateAuth(request);
        if (authCheck is http:Response) {
            return authCheck;
        }

        return {
            "status": "success",
            "message": "Logged out successfully"
        };
    }

    // User dashboard
    resource function get dashboard(http:Request request) returns json|http:Response {
        auth:AuthResult|http:Response authCheck = validateAuth(request);
        if (authCheck is http:Response) {
            return authCheck;
        }

        auth:AuthContext? authContext = authCheck.context;
        if (authContext == ()) {
            http:Response response = new;
            response.statusCode = 500;
            response.setJsonPayload({
                "error": "Internal Server Error",
                "message": "Invalid authentication context"
            });
            return response;
        }

        return {
            "status": "success",
            "data": {
                "welcome": "Welcome " + authContext.firstName + " " + authContext.lastName,
                "userId": authContext.userId,
                "lastLogin": "2025-08-10T10:00:00Z",
                "notifications": [
                    {
                        "id": "1",
                        "message": "Welcome to Cyclesync!",
                        "type": "info",
                        "timestamp": "2025-08-10T09:00:00Z"
                    }
                ]
            }
        };
    }
}

// Test endpoints for development
@http:ServiceConfig {
    cors: {
        allowOrigins: ["http://localhost:3000", "http://localhost:3001"],
        allowCredentials: true,
        allowHeaders: ["Content-Type", "Authorization"],
        allowMethods: ["GET", "POST", "PUT", "DELETE", "PATCH", "OPTIONS"],
        maxAge: 84600
    }
}
service /api/test on server {
    // Get material submissions without auth (DEVELOPMENT ONLY)
    resource function get material\-submissions(string? delivery_method = (), string? status = ()) returns json|http:Response {
        postgresql:Client|error clientResult = database_config:getDbClient();
        if (clientResult is error) {
            http:Response response = new;
            response.statusCode = 503;
            response.setJsonPayload({
                "error": "Database not connected",
                "message": "Database connection is not available"
            });
            return response;
        }

        // Get real data from database
        postgresql:Client clientInstance = clientResult;
        
        sql:ParameterizedQuery query = `
            SELECT 
                ms.*,
                COALESCE(u.first_name || ' ' || u.last_name, 'Unknown Supplier') as supplier_name,
                u.email as supplier_email,
                u.asgardeo_id as user_asgardeo_id
            FROM material_submissions ms
            LEFT JOIN users u ON ms.supplier_id = u.asgardeo_id
            ORDER BY ms.created_at DESC
        `;
        stream<record {}, sql:Error?> resultStream = clientInstance->query(query);
        
        json[] submissions = [];
        error? conversionResult = from var row in resultStream
            do {
                submissions.push(row.toJson());
            };
        
        if (conversionResult is error) {
            return {
                "status": "error",
                "message": "Failed to fetch submissions",
                "error": conversionResult.message()
            };
        }

        // Debug log to help troubleshoot
        if (submissions.length() > 0) {
            json firstSubmission = submissions[0];
            json|error supplierId = firstSubmission.supplier_id;
            json|error supplierName = firstSubmission.supplier_name;
            
            if (supplierId is json) {
                log:printInfo("First submission supplier_id: " + supplierId.toString());
            }
            if (supplierName is json) {
                log:printInfo("First submission supplier_name: " + supplierName.toString());
            }
        }

        return {
            "status": "success",
            "count": submissions.length(),
            "data": submissions
        };
    }

    // Test endpoint to get all users from database
    resource function get users() returns json|http:Response {
        postgresql:Client|error clientResult = database_config:getDbClient();
        if (clientResult is error) {
            http:Response response = new;
            response.statusCode = 503;
            response.setJsonPayload({
                "error": "Database not connected",
                "message": "Database connection is not available"
            });
            return response;
        }

        postgresql:Client clientInstance = clientResult;
        
        sql:ParameterizedQuery query = `SELECT * FROM users ORDER BY created_at DESC`;
        stream<record {}, sql:Error?> resultStream = clientInstance->query(query);
        
        json[] users = [];
        error? conversionResult = from var row in resultStream
            do {
                users.push(row.toJson());
            };
        
        if (conversionResult is error) {
            http:Response response = new;
            response.statusCode = 500;
            response.setJsonPayload({
                "error": "Query failed",
                "message": conversionResult.message()
            });
            return response;
        }
        
        return {
            "status": "success",
            "count": users.length(),
            "data": users
        };
    }
}

// Admin endpoints
service /api/admin on server {

    // Get all users (admin only)
    resource function get users(http:Request request) returns json|http:Response {
        auth:AuthResult|http:Response authCheck = validateAuth(request, "admin");
        if (authCheck is http:Response) {
            return authCheck;
        }

        json[] users = [
            {
                "id": "user1",
                "username": "john.doe",
                "email": "john.doe@example.com",
                "firstName": "John",
                "lastName": "Doe",
                "roles": ["user"],
                "status": "active"
            },
            {
                "id": "user2",
                "username": "jane.admin",
                "email": "jane.admin@example.com",
                "firstName": "Jane",
                "lastName": "Admin",
                "roles": ["admin", "user"],
                "status": "active"
            }
        ];

        return {
            "status": "success",
            "data": {
                "users": users,
                "total": users.length()
            }
        };
    }

    // Get specific user by ID (admin only)
    resource function get users/[string userId](http:Request request) returns json|http:Response {
        auth:AuthResult|http:Response authCheck = validateAuth(request, "admin");
        if (authCheck is http:Response) {
            return authCheck;
        }

        json user = {
            "id": userId,
            "username": "user.example",
            "email": "user@example.com",
            "firstName": "Example",
            "lastName": "User",
            "roles": ["user"],
            "status": "active"
        };

        return {
            "status": "success",
            "data": user
        };
    }

    // Create new user (admin only)
    resource function post users(http:Request request) returns json|http:Response {
        auth:AuthResult|http:Response authCheck = validateAuth(request, "admin");
        if (authCheck is http:Response) {
            return authCheck;
        }

        json|error payload = request.getJsonPayload();
        if (payload is error) {
            http:Response response = new;
            response.statusCode = 400;
            response.setJsonPayload({
                "error": "Bad Request",
                "message": "Invalid JSON payload"
            });
            return response;
        }

        return {
            "status": "success",
            "message": "User created successfully",
            "data": {
                "id": "new-user-id",
                "status": "created"
            }
        };
    }

    // Get system stats (admin only)
    resource function get stats(http:Request request) returns json|http:Response {
        auth:AuthResult|http:Response authCheck = validateAuth(request, "admin");
        if (authCheck is http:Response) {
            return authCheck;
        }

        return {
            "status": "success",
            "data": {
                "totalUsers": 156,
                "activeUsers": 142,
                "adminUsers": 5,
                "systemHealth": "healthy"
            }
        };
    }

    // Material verification endpoints

    // Get all material submissions
    resource function get material\-submissions(http:Request request, 
        string? delivery_method = (), string? status = ()) returns json|http:Response {
        auth:AuthResult|http:Response authCheck = validateAuth(request, "admin");
        if (authCheck is http:Response) {
            return authCheck;
        }

        postgresql:Client|error clientResult = database_config:getDbClient();
        if (clientResult is error) {
            http:Response response = new;
            response.statusCode = 503;
            response.setJsonPayload({
                "error": "Database not connected",
                "message": "Database connection is not available"
            });
            return response;
        }

        postgresql:Client clientInstance = clientResult;

        // Build parameterized query based on filters
        sql:ParameterizedQuery sqlQuery;
        
        if (delivery_method != () && status != ()) {
            sqlQuery = `
                SELECT 
                    ms.id,
                    ms.transaction_id,
                    ms.workflow_id,
                    ms.supplier_id,
                    ms.title,
                    ms.description,
                    ms.category,
                    ms.sub_category,
                    ms.quantity,
                    ms.unit,
                    ms.condition,
                    ms.expected_price,
                    ms.minimum_price,
                    ms.negotiable,
                    ms.delivery_method,
                    ms.location_address,
                    ms.location_city,
                    ms.location_district,
                    ms.location_province,
                    ms.location_postal_code,
                    ms.location_latitude,
                    ms.location_longitude,
                    ms.selected_warehouse_name,
                    ms.selected_warehouse_address,
                    ms.selected_warehouse_phone,
                    ms.material_type,
                    ms.material_color,
                    ms.material_brand,
                    ms.material_model,
                    ms.manufacturing_year,
                    ms.dimension_length,
                    ms.dimension_width,
                    ms.dimension_height,
                    ms.dimension_weight,
                    ms.tags,
                    ms.photos,
                    ms.submission_status,
                    ms.created_at,
                    ms.updated_at,
                    u.name as supplier_name,
                    u.email as supplier_email,
                    aa.agent_id,
                    agent.name as agent_name
                FROM material_submissions ms
                LEFT JOIN users u ON ms.supplier_id = u.id
                LEFT JOIN agent_assignments aa ON ms.workflow_id = aa.workflow_id
                LEFT JOIN users agent ON aa.agent_id = agent.id
                WHERE ms.delivery_method = ${delivery_method} AND ms.submission_status = ${status}
                ORDER BY ms.created_at DESC LIMIT 100
            `;
        } else if (delivery_method != ()) {
            sqlQuery = `
                SELECT 
                    ms.id,
                    ms.transaction_id,
                    ms.workflow_id,
                    ms.supplier_id,
                    ms.title,
                    ms.description,
                    ms.category,
                    ms.sub_category,
                    ms.quantity,
                    ms.unit,
                    ms.condition,
                    ms.expected_price,
                    ms.minimum_price,
                    ms.negotiable,
                    ms.delivery_method,
                    ms.location_address,
                    ms.location_city,
                    ms.location_district,
                    ms.location_province,
                    ms.location_postal_code,
                    ms.location_latitude,
                    ms.location_longitude,
                    ms.selected_warehouse_name,
                    ms.selected_warehouse_address,
                    ms.selected_warehouse_phone,
                    ms.material_type,
                    ms.material_color,
                    ms.material_brand,
                    ms.material_model,
                    ms.manufacturing_year,
                    ms.dimension_length,
                    ms.dimension_width,
                    ms.dimension_height,
                    ms.dimension_weight,
                    ms.tags,
                    ms.photos,
                    ms.submission_status,
                    ms.created_at,
                    ms.updated_at,
                    u.name as supplier_name,
                    u.email as supplier_email,
                    aa.agent_id,
                    agent.name as agent_name
                FROM material_submissions ms
                LEFT JOIN users u ON ms.supplier_id = u.id
                LEFT JOIN agent_assignments aa ON ms.workflow_id = aa.workflow_id
                LEFT JOIN users agent ON aa.agent_id = agent.id
                WHERE ms.delivery_method = ${delivery_method}
                ORDER BY ms.created_at DESC LIMIT 100
            `;
        } else if (status != ()) {
            sqlQuery = `
                SELECT 
                    ms.id,
                    ms.transaction_id,
                    ms.workflow_id,
                    ms.supplier_id,
                    ms.title,
                    ms.description,
                    ms.category,
                    ms.sub_category,
                    ms.quantity,
                    ms.unit,
                    ms.condition,
                    ms.expected_price,
                    ms.minimum_price,
                    ms.negotiable,
                    ms.delivery_method,
                    ms.location_address,
                    ms.location_city,
                    ms.location_district,
                    ms.location_province,
                    ms.location_postal_code,
                    ms.location_latitude,
                    ms.location_longitude,
                    ms.selected_warehouse_name,
                    ms.selected_warehouse_address,
                    ms.selected_warehouse_phone,
                    ms.material_type,
                    ms.material_color,
                    ms.material_brand,
                    ms.material_model,
                    ms.manufacturing_year,
                    ms.dimension_length,
                    ms.dimension_width,
                    ms.dimension_height,
                    ms.dimension_weight,
                    ms.tags,
                    ms.photos,
                    ms.submission_status,
                    ms.created_at,
                    ms.updated_at,
                    u.name as supplier_name,
                    u.email as supplier_email,
                    aa.agent_id,
                    agent.name as agent_name
                FROM material_submissions ms
                LEFT JOIN users u ON ms.supplier_id = u.id
                LEFT JOIN agent_assignments aa ON ms.workflow_id = aa.workflow_id
                LEFT JOIN users agent ON aa.agent_id = agent.id
                WHERE ms.submission_status = ${status}
                ORDER BY ms.created_at DESC LIMIT 100
            `;
        } else {
            sqlQuery = `
                SELECT 
                    ms.id,
                    ms.transaction_id,
                    ms.workflow_id,
                    ms.supplier_id,
                    ms.title,
                    ms.description,
                    ms.category,
                    ms.sub_category,
                    ms.quantity,
                    ms.unit,
                    ms.condition,
                    ms.expected_price,
                    ms.minimum_price,
                    ms.negotiable,
                    ms.delivery_method,
                    ms.location_address,
                    ms.location_city,
                    ms.location_district,
                    ms.location_province,
                    ms.location_postal_code,
                    ms.location_latitude,
                    ms.location_longitude,
                    ms.selected_warehouse_name,
                    ms.selected_warehouse_address,
                    ms.selected_warehouse_phone,
                    ms.material_type,
                    ms.material_color,
                    ms.material_brand,
                    ms.material_model,
                    ms.manufacturing_year,
                    ms.dimension_length,
                    ms.dimension_width,
                    ms.dimension_height,
                    ms.dimension_weight,
                    ms.tags,
                    ms.photos,
                    ms.submission_status,
                    ms.created_at,
                    ms.updated_at,
                    u.name as supplier_name,
                    u.email as supplier_email,
                    aa.agent_id,
                    agent.name as agent_name
                FROM material_submissions ms
                LEFT JOIN users u ON ms.supplier_id = u.id
                LEFT JOIN agent_assignments aa ON ms.workflow_id = aa.workflow_id
                LEFT JOIN users agent ON aa.agent_id = agent.id
                ORDER BY ms.created_at DESC LIMIT 100
            `;
        }
        
        stream<record {}, sql:Error?> queryResult = clientInstance->query(sqlQuery);

        json[] submissions = [];
        error? conversionResult = from var row in queryResult
            do {
                map<json> submission = {
                    "id": <json>row["id"],
                    "transaction_id": <json>row["transaction_id"],
                    "workflow_id": <json>row["workflow_id"],
                    "supplier_id": <json>row["supplier_id"],
                    "supplier_name": <json>(row["supplier_name"] ?: "Unknown Supplier"),
                    "title": <json>row["title"],
                    "description": <json>(row["description"] ?: ""),
                    "category": <json>row["category"],
                    "sub_category": <json>(row["sub_category"] ?: ""),
                    "quantity": <json>row["quantity"],
                    "unit": <json>row["unit"],
                    "condition": <json>row["condition"],
                    "expected_price": <json>(row["expected_price"] ?: 0),
                    "minimum_price": <json>(row["minimum_price"] ?: 0),
                    "negotiable": <json>row["negotiable"],
                    "delivery_method": <json>row["delivery_method"],
                    "submission_status": <json>row["submission_status"],
                    "created_at": <json>row["created_at"],
                    "updated_at": <json>(row["updated_at"] ?: ""),
                    "material_specifications": {
                        "material_type": <json>(row["material_type"] ?: ""),
                        "color": <json>row["material_color"],
                        "brand": <json>row["material_brand"],
                        "model": <json>row["material_model"],
                        "manufacturing_year": <json>row["manufacturing_year"]
                    },
                    "tags": <json>(row["tags"] ?: []),
                    "photos": <json>(row["photos"] ?: [])
                };

                // Add location details if it's an agent visit
                if (row["delivery_method"] == "agent_visit") {
                    json locationData = {
                        "address": <json>(row["location_address"] ?: ""),
                        "city": <json>(row["location_city"] ?: ""),
                        "district": <json>(row["location_district"] ?: ""),
                        "province": <json>(row["location_province"] ?: ""),
                        "postal_code": <json>(row["location_postal_code"] ?: ""),
                        "latitude": <json>row["location_latitude"],
                        "longitude": <json>row["location_longitude"]
                    };
                    submission["location"] = locationData;
                }

                // Add warehouse details if it's a drop-off
                if (row["delivery_method"] == "drop_off") {
                    json warehouseData = {
                        "name": <json>(row["selected_warehouse_name"] ?: ""),
                        "address": <json>(row["selected_warehouse_address"] ?: ""),
                        "phone": <json>(row["selected_warehouse_phone"] ?: "")
                    };
                    submission["warehouse"] = warehouseData;
                }

                // Add assigned agent details if available
                if (row["agent_id"] != ()) {
                    json agentData = {
                        "id": <json>row["agent_id"],
                        "name": <json>(row["agent_name"] ?: "Unknown Agent")
                    };
                    submission["assigned_agent"] = agentData;
                }

                submissions.push(submission);
            };

        if (conversionResult is error) {
            http:Response response = new;
            response.statusCode = 500;
            response.setJsonPayload({
                "error": "Data conversion failed",
                "message": conversionResult.message()
            });
            return response;
        }

        return {
            "status": "success",
            "data": submissions
        };
    }

    // Get material verification statistics
    resource function get material\-submissions/stats(http:Request request) returns json|http:Response {
        auth:AuthResult|http:Response authCheck = validateAuth(request, "admin");
        if (authCheck is http:Response) {
            return authCheck;
        }

        postgresql:Client|error clientResult = database_config:getDbClient();
        if (clientResult is error) {
            http:Response response = new;
            response.statusCode = 503;
            response.setJsonPayload({
                "error": "Database not connected",
                "message": "Database connection is not available"
            });
            return response;
        }

        postgresql:Client clientInstance = clientResult;

        // Get total submissions count
        sql:ParameterizedQuery totalQuery = `SELECT COUNT(*) as total FROM material_submissions`;
        record {int total;}|sql:Error totalResult = clientInstance->queryRow(totalQuery);
        int totalSubmissions = 0;
        if (totalResult is record {int total;}) {
            totalSubmissions = totalResult.total;
        }

        // Get agent visits count
        sql:ParameterizedQuery agentVisitsQuery = `SELECT COUNT(*) as count FROM material_submissions WHERE delivery_method = 'agent_visit'`;
        record {int count;}|sql:Error agentVisitsResult = clientInstance->queryRow(agentVisitsQuery);
        int agentVisits = 0;
        if (agentVisitsResult is record {int count;}) {
            agentVisits = agentVisitsResult.count;
        }

        // Get drop-offs count
        sql:ParameterizedQuery dropOffsQuery = `SELECT COUNT(*) as count FROM material_submissions WHERE delivery_method = 'drop_off'`;
        record {int count;}|sql:Error dropOffsResult = clientInstance->queryRow(dropOffsQuery);
        int dropOffs = 0;
        if (dropOffsResult is record {int count;}) {
            dropOffs = dropOffsResult.count;
        }

        // Get pending verifications count
        sql:ParameterizedQuery pendingQuery = `SELECT COUNT(*) as count FROM material_submissions WHERE submission_status = 'pending_verification' OR submission_status = 'submitted'`;
        record {int count;}|sql:Error pendingResult = clientInstance->queryRow(pendingQuery);
        int pendingVerifications = 0;
        if (pendingResult is record {int count;}) {
            pendingVerifications = pendingResult.count;
        }

        return {
            "status": "success",
            "data": {
                "totalSubmissions": totalSubmissions,
                "agentVisits": agentVisits,
                "dropOffs": dropOffs,
                "pendingVerifications": pendingVerifications
            }
        };
    }

    // Get warehouse statistics
    resource function get warehouses/stats(http:Request request) returns json|http:Response {
        auth:AuthResult|http:Response authCheck = validateAuth(request, "admin");
        if (authCheck is http:Response) {
            return authCheck;
        }

        postgresql:Client|error clientResult = database_config:getDbClient();
        if (clientResult is error) {
            http:Response response = new;
            response.statusCode = 503;
            response.setJsonPayload({
                "error": "Database not connected",
                "message": "Database connection is not available"
            });
            return response;
        }

        postgresql:Client clientInstance = clientResult;

        // Get warehouse statistics from actual data
        sql:ParameterizedQuery warehouseQuery = `SELECT 
            selected_warehouse_name as name,
            selected_warehouse_address as address,
            COUNT(*) as drop_off_count
        FROM material_submissions
        WHERE delivery_method = 'drop_off' 
            AND selected_warehouse_name IS NOT NULL
            AND selected_warehouse_name != ''
        GROUP BY selected_warehouse_name, selected_warehouse_address
        ORDER BY drop_off_count DESC`;
        
        stream<record {}, sql:Error?> warehouseResult = clientInstance->query(warehouseQuery);

        json[] warehouseStats = [];
        
        error? conversionResult = from var row in warehouseResult
            do {
                string warehouseName = <string>row["name"];
                string warehouseAddress = <string>row["address"];
                int dropOffCount = <int>row["drop_off_count"];
                
                // Generate coordinates based on warehouse name (for demo purposes)
                decimal latitude = 6.9271;
                decimal longitude = 79.8612;
                
                if (warehouseName.includes("Kandy") || warehouseName.includes("Eastern")) {
                    latitude = 7.2906;
                    longitude = 80.6337;
                } else if (warehouseName.includes("Galle") || warehouseName.includes("Southern")) {
                    latitude = 6.0535;
                    longitude = 80.2210;
                }
                
                json warehouseStat = {
                    "id": "wh-" + warehouseStats.length().toString(),
                    "name": warehouseName,
                    "address": warehouseAddress,
                    "latitude": latitude,
                    "longitude": longitude,
                    "dropOffRequests": dropOffCount
                };
                
                warehouseStats.push(warehouseStat);
            };

        // If no warehouses found in database, return default ones
        if (warehouseStats.length() == 0) {
            warehouseStats = [
                {
                    "id": "wh-1",
                    "name": "Central Warehouse",
                    "address": "Colombo District Center",
                    "latitude": 6.9271,
                    "longitude": 79.8612,
                    "dropOffRequests": 0
                },
                {
                    "id": "wh-2", 
                    "name": "Eastern Warehouse",
                    "address": "Kandy Distribution Center",
                    "latitude": 7.2906,
                    "longitude": 80.6337,
                    "dropOffRequests": 0
                },
                {
                    "id": "wh-3",
                    "name": "Southern Warehouse", 
                    "address": "Galle Collection Point",
                    "latitude": 6.0535,
                    "longitude": 80.2210,
                    "dropOffRequests": 0
                }
            ];
        } else {
                warehouseStats = [
                    {
                        "id": "wh-1",
                        "name": "Central Warehouse",
                        "address": "Colombo District Center",
                        "latitude": 6.9271,
                        "longitude": 79.8612,
                        "dropOffRequests": 0
                    },
                    {
                        "id": "wh-2", 
                        "name": "Eastern Warehouse",
                        "address": "Kandy Distribution Center",
                        "latitude": 7.2906,
                        "longitude": 80.6337,
                        "dropOffRequests": 0
                    },
                    {
                        "id": "wh-3",
                        "name": "Southern Warehouse", 
                        "address": "Galle Collection Point",
                        "latitude": 6.0535,
                        "longitude": 80.2210,
                        "dropOffRequests": 0
                    }
                ];
            }

        return {
            "status": "success",
            "data": warehouseStats
        };
    }

    // Assign agent to submission
    resource function post material\-submissions/[string submissionId]/assign\-agent(
        http:Request request) returns json|http:Response {
        auth:AuthResult|http:Response authCheck = validateAuth(request, "admin");
        if (authCheck is http:Response) {
            return authCheck;
        }

        json|error payload = request.getJsonPayload();
        if (payload is error) {
            http:Response response = new;
            response.statusCode = 400;
            response.setJsonPayload({
                "error": "Bad Request",
                "message": "Invalid JSON payload"
            });
            return response;
        }

        json agentId = "auto-assigned-agent";
        if (payload is map<json>) {
            agentId = payload["agentId"] ?: "auto-assigned-agent";
        }
        
        return {
            "status": "success",
            "message": "Agent assigned successfully",
            "data": {
                "submissionId": submissionId,
                "agentId": agentId
            }
        };
    }

    // Verify material submission
    resource function post material\-submissions/[string submissionId]/verify(
        http:Request request) returns json|http:Response {
        auth:AuthResult|http:Response authCheck = validateAuth(request, "admin");
        if (authCheck is http:Response) {
            return authCheck;
        }

        return {
            "status": "success",
            "message": "Material submission verified successfully",
            "data": {
                "submissionId": submissionId,
                "status": "verified"
            }
        };
    }

    // Test endpoint to get all material submissions from database
    resource function get test/material\-submissions() returns json|http:Response {
        postgresql:Client|error clientResult = database_config:getDbClient();
        if (clientResult is error) {
            http:Response response = new;
            response.statusCode = 503;
            response.setJsonPayload({
                "error": "Database not connected",
                "message": "Database connection is not available"
            });
            return response;
        }

        postgresql:Client clientInstance = clientResult;
        
        sql:ParameterizedQuery query = `
            SELECT 
                ms.*,
                u.first_name || ' ' || u.last_name as supplier_name,
                u.email as supplier_email,
                u.role as supplier_role,
                u.status as supplier_status,
                u.asgardeo_id as user_asgardeo_id
            FROM material_submissions ms
            LEFT JOIN users u ON ms.supplier_id = u.asgardeo_id
            ORDER BY ms.created_at DESC
        `;
        stream<record {}, sql:Error?> resultStream = clientInstance->query(query);
        
        json[] submissions = [];
        error? conversionResult = from var row in resultStream
            do {
                submissions.push(row.toJson());
            };
        
        if (conversionResult is error) {
            http:Response response = new;
            response.statusCode = 500;
            response.setJsonPayload({
                "error": "Query failed",
                "message": conversionResult.message()
            });
            return response;
        }
        
        // Debug log to check the data
        if (submissions.length() > 0) {
            log:printInfo("First submission data: " + submissions[0].toString());
            
            // Check if user exists
            json firstSubmission = submissions[0];
            json|error supplierIdJson = firstSubmission.supplier_id;
            if (supplierIdJson is json) {
                string supplierId = supplierIdJson.toString();
                sql:ParameterizedQuery userCheckQuery = `SELECT asgardeo_id, first_name, last_name FROM users WHERE asgardeo_id = ${supplierId}`;
                record {}|error userResult = clientInstance->queryRow(userCheckQuery);
                if (userResult is record {}) {
                    log:printInfo("User found for supplier_id " + supplierId + ": " + userResult.toString());
                } else {
                    log:printInfo("No user found for supplier_id: " + supplierId);
                }
            }
        }
        
        return {
            "status": "success",
            "count": submissions.length(),
            "data": submissions
        };
    }
}

// Agent endpoints  
service /api/agent on server {
    # Get agent assignments with material submission details
    # + agentId - The agent ID
    # + return - Agent assignments with full material details
    resource function get [string agentId]/assignments(http:Request request) returns json|http:Response {
        // Validate auth
        auth:AuthResult|http:Response authCheck = validateAuth(request);
        if (authCheck is http:Response) {
            return authCheck;
        }

        auth:AuthContext? authContext = authCheck.context;
        if (authContext == ()) {
            http:Response response = new;
            response.statusCode = 500;
            response.setJsonPayload({
                "error": "Internal server error", 
                "message": "Auth context is missing"
            });
            return response;
        }

        postgresql:Client|error clientResult = database_config:getDbClient();
        if (clientResult is error) {
            http:Response response = new;
            response.statusCode = 503;
            response.setJsonPayload({
                "error": "Database connection failed",
                "message": clientResult.message()
            });
            return response;
        }

        postgresql:Client clientInstance = clientResult;

        // Query to get material submissions assigned to this agent
        sql:ParameterizedQuery query = `
            SELECT 
                ms.id::text as assignment_id,
                ms.agent_id,
                ms.supplier_id,
                ms.id::text as material_id,
                ms.submission_status as assignment_status,
                ms.created_at as assigned_at,
                ms.created_at as started_at,
                ms.updated_at as completed_at,
                ms.additional_details as notes,
                ms.expected_price as estimated_cost,
                ms.id as submission_id,
                ms.transaction_id,
                ms.workflow_id,
                ms.title,
                ms.description,
                ms.category,
                ms.sub_category,
                ms.quantity,
                ms.unit,
                ms.condition,
                ms.expected_price,
                ms.minimum_price,
                ms.negotiable,
                ms.delivery_method,
                ms.location_address,
                ms.location_city,
                ms.location_district,
                ms.location_province,
                ms.location_postal_code,
                ms.location_latitude,
                ms.location_longitude,
                ms.selected_warehouse_name,
                ms.selected_warehouse_address,
                ms.selected_warehouse_phone,
                ms.material_type,
                ms.material_color,
                ms.material_brand,
                ms.material_model,
                ms.manufacturing_year,
                ms.dimension_length,
                ms.dimension_width,
                ms.dimension_height,
                ms.dimension_weight,
                ms.tags,
                ms.photos,
                ms.submission_status,
                ms.created_at,
                ms.updated_at,
                COALESCE(u.first_name || ' ' || u.last_name, 'Unknown Supplier') as supplier_name,
                u.email as supplier_email,
                'medium' as urgency
            FROM material_submissions ms
            LEFT JOIN users u ON ms.supplier_id = u.asgardeo_id
            WHERE ms.agent_id = ${agentId} 
            AND ms.agent_assigned = true
            AND ms.submission_status = 'assigned'
            ORDER BY ms.created_at DESC
        `;

        stream<record {}, sql:Error?> resultStream = clientInstance->query(query);
        
        json[] assignments = [];
        error? conversionResult = from var row in resultStream
            do {
                map<json> assignment = {
                    "assignment_id": <json>row["assignment_id"],
                    "material_id": <json>row["material_id"], 
                    "supplier_id": <json>row["supplier_id"],
                    "supplier_name": <json>row["supplier_name"],
                    "supplier_email": <json>row["supplier_email"],
                    "transaction_id": <json>row["transaction_id"],
                    "workflow_id": <json>row["workflow_id"],
                    "submission_id": <json>row["submission_id"],
                    "title": <json>row["title"],
                    "description": <json>row["description"],
                    "category": <json>row["category"],
                    "sub_category": <json>row["sub_category"],
                    "quantity": <json>row["quantity"],
                    "unit": <json>row["unit"],
                    "condition": <json>row["condition"],
                    "expected_price": <json>row["expected_price"],
                    "minimum_price": <json>row["minimum_price"],
                    "negotiable": <json>row["negotiable"],
                    "delivery_method": <json>row["delivery_method"],
                    "location_address": <json>row["location_address"],
                    "location_city": <json>row["location_city"],
                    "location_district": <json>row["location_district"],
                    "location_province": <json>row["location_province"],
                    "location_postal_code": <json>row["location_postal_code"],
                    "location_latitude": <json>row["location_latitude"],
                    "location_longitude": <json>row["location_longitude"],
                    "selected_warehouse_name": <json>row["selected_warehouse_name"],
                    "selected_warehouse_address": <json>row["selected_warehouse_address"],
                    "selected_warehouse_phone": <json>row["selected_warehouse_phone"],
                    "material_type": <json>row["material_type"],
                    "material_color": <json>row["material_color"],
                    "material_brand": <json>row["material_brand"],
                    "material_model": <json>row["material_model"],
                    "manufacturing_year": <json>row["manufacturing_year"],
                    "dimension_length": <json>row["dimension_length"],
                    "dimension_width": <json>row["dimension_width"],
                    "dimension_height": <json>row["dimension_height"],
                    "dimension_weight": <json>row["dimension_weight"],
                    "tags": <json>row["tags"],
                    "photos": <json>row["photos"],
                    "submission_status": <json>row["submission_status"],
                    "created_at": <json>row["created_at"],
                    "updated_at": <json>row["updated_at"],
                    "assigned_at": <json>row["assigned_at"],
                    "started_at": <json>row["started_at"],
                    "completed_at": <json>row["completed_at"],
                    "urgency": <json>row["urgency"],
                    "notes": <json>row["notes"],
                    "estimated_cost": <json>row["estimated_cost"],
                    "assignment_status": <json>row["assignment_status"],
                    "agent_id": <json>row["agent_id"],
                    "verification_date": <json>row["verification_date"]
                };
                assignments.push(assignment);
            };
        
        if (conversionResult is error) {
            http:Response response = new;
            response.statusCode = 500;
            response.setJsonPayload({
                "error": "Query failed",
                "message": conversionResult.message()
            });
            return response;
        }
        
        return {
            "success": true,
            "assignments": assignments,
            "count": assignments.length()
        };
    }
}<|MERGE_RESOLUTION|>--- conflicted
+++ resolved
@@ -12,24 +12,16 @@
 import Cyclesync.dynamic_pricing as _;
 // The material_workflow module will auto-register its services
 import Cyclesync.material_workflow as _;
-<<<<<<< HEAD
 // The news module will auto-register its services
 import Cyclesync.news as _;
-// The agent_assignment module will auto-register its services
-import Cyclesync.agent_assignment as _;
-=======
 // The auction module will auto-register its services
 import Cyclesync.auction as _;
-
 // The wallet module will auto-register its services
 import Cyclesync.wallet as _;
-
-// The agent_assignment module will auto-register its services
-// import Cyclesync.agent_assignment as _;
 // The notifications module will auto-register its services
 import Cyclesync.notifications as _;
-
->>>>>>> a5d3dda4
+// The agent_assignment module will auto-register its services (commented out as in dev)
+// import Cyclesync.agent_assignment as _;
 
 import ballerina/http;
 import ballerina/log;
