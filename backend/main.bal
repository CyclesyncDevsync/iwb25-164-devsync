<<<<<<< HEAD
// The chatbot module will auto-register its services

// The auth module will auto-register its services
import Cyclesync.auth as _;
// Auth module functions
import Cyclesync.auth;
import Cyclesync.chatbot as _;
// Database module for connection management
import Cyclesync.database;
// The demand_prediction module will auto-register its services
import Cyclesync.demand_prediction as _;
// The quality_assessment module will auto-register its services
import Cyclesync.quality_assessment as _;

import ballerina/http;
import ballerina/log;

configurable int port = 8080;
public listener http:Listener server = check new (8080);

// Log startup information
function init() {
    log:printInfo("Starting Cyclesync Backend Services...");

    // Initialize database connection
    error? dbResult = database:initializeDatabase();
    if (dbResult is error) {
        log:printError("Failed to initialize database connection", dbResult);
    } else {
        log:printInfo("Database connection initialized successfully");

        // Initialize authentication schema
        error? authResult = auth:initializeAuthSchema();
        if (authResult is error) {
            log:printError("Failed to initialize auth schema", authResult);
        } else {
            log:printInfo("Authentication schema initialized successfully");
        }
    }

    log:printInfo(string `Main API Server starting on port ${port}`);
    log:printInfo("Demand Prediction Service initialized on /api/ai/demand");
    log:printInfo("Quality Assessment Service initialized on /api/ai/quality");
    log:printInfo("Chatbot WebSocket Service initialized on ws://localhost:8083/chat");
    log:printInfo("Chatbot Health Check initialized on http://localhost:8084/health");
}

// Health check endpoint
service / on server {
    resource function get health() returns json {
        boolean dbConnected = database:isDatabaseConnected();
        return {
            "status": "healthy",
            "message": "Cyclesync API is running",
            "database": dbConnected ? "connected" : "disconnected"
        };
    }

    // Database health check endpoint
    resource function get health/database() returns json {
        boolean dbConnected = database:isDatabaseConnected();
        return {
            "database_status": dbConnected ? "connected" : "disconnected",
            "timestamp": ""
        };
    }

    // Database test endpoint with sample data operations
    resource function post test/database() returns json|http:Response {
        json|error testResult = database:executeTestOperations();

        if (testResult is error) {
            http:Response response = new;
            response.statusCode = 503;
            response.setJsonPayload({
                "error": "Database test failed",
                "message": testResult.message()
            });
            return response;
        }

        return testResult;
    }
}
=======
// The chatbot module will auto-register its services
import Cyclesync.chatbot as _;
// The demand_prediction module will auto-register its services
import Cyclesync.demand_prediction as _;
// The quality_assessment module will auto-register its services
import Cyclesync.quality_assessment as _;
// The dynamic_pricing module will auto-register its services
import Cyclesync.dynamic_pricing as _;

import ballerina/http;
import ballerina/log;
// Database configuration (import from local file)
import ballerinax/postgresql;
import Cyclesync.database_config;

configurable int port = 8080;
listener http:Listener server = new (port);


// Initialize auth middleware
final AuthMiddleware authMiddleware = new AuthMiddleware();

// Log startup information
function init() {
    log:printInfo("Starting Cyclesync Backend Services...");

    // Initialize database connection
    error? dbResult = database_config:initDatabaseConnection();
    if (dbResult is error) {
        log:printError("Failed to initialize database connection", dbResult);
    } else {
        log:printInfo("Database connection initialized successfully");
    }

    log:printInfo(string `Main API Server starting on port ${port}`);
    log:printInfo("Demand Prediction Service initialized on /api/ai/demand");
    log:printInfo("Quality Assessment Service initialized on /api/ai/quality");
    log:printInfo("Chatbot WebSocket Service initialized on ws://localhost:8083/chat");
    log:printInfo("Chatbot Health Check initialized on http://localhost:8084/health");
}

// Health check endpoint
service / on server {
    resource function get health() returns json {
        boolean dbConnected = database_config:isDatabaseConnected();
        return {
            "status": "healthy",
            "message": "Cyclesync API is running",
            "database": dbConnected ? "connected" : "disconnected"
        };
    }

    // Database health check endpoint
    resource function get health/database() returns json {
        boolean dbConnected = database_config:isDatabaseConnected();
        return {
            "database_status": dbConnected ? "connected" : "disconnected",
            "timestamp": ""
        };
    }

    // Database test endpoint with sample data operations
    resource function post test/database() returns json|http:Response {
        postgresql:Client|error clientResult = database_config:getDbClient();
        if (clientResult is error) {
            http:Response response = new;
            response.statusCode = 503;
            response.setJsonPayload({
                "error": "Database not connected",
                "message": "Database connection is not available"
            });
            return response;
        }

        postgresql:Client clientInstance = clientResult;

        json[] results = [];

        // Test 1: Create a test table
        var createTableResult = clientInstance->execute(`
            CREATE TABLE IF NOT EXISTS test_users (
                id SERIAL PRIMARY KEY,
                name VARCHAR(100) NOT NULL,
                email VARCHAR(100) UNIQUE NOT NULL,
                created_at TIMESTAMP DEFAULT CURRENT_TIMESTAMP
            )
        `);

        if (createTableResult is error) {
            results.push({
                "test": "Create Table",
                "status": "FAILED",
                "error": createTableResult.message()
            });
        } else {
            results.push({
                "test": "Create Table",
                "status": "PASSED",
                "message": "test_users table created successfully"
            });
        }

        // Test 2: Insert test data
        var insertResult = clientInstance->execute(`
            INSERT INTO test_users (name, email) 
            VALUES ('John Doe', 'john@cyclesync.com'), 
                   ('Jane Smith', 'jane@cyclesync.com')
            ON CONFLICT (email) DO NOTHING
        `);

        if (insertResult is error) {
            results.push({
                "test": "Insert Data",
                "status": "FAILED",
                "error": insertResult.message()
            });
        } else {
            results.push({
                "test": "Insert Data",
                "status": "PASSED",
                "message": "Test users inserted successfully"
            });
        }

        // Test 3: Read data  
        int|error countResult = clientInstance->queryRow(`SELECT COUNT(*) as count FROM test_users`);
        
        if (countResult is error) {
            results.push({
                "test": "Read Data",
                "status": "FAILED",
                "error": countResult.message()
            });
        } else {
            results.push({
                "test": "Read Data",
                "status": "PASSED",
                "message": string `Found ${countResult} users in database`,
                "count": countResult
            });
        }

        // Test 4: Update data
        var updateResult = clientInstance->execute(`
            UPDATE test_users 
            SET name = 'John Updated' 
            WHERE email = 'john@cyclesync.com'
        `);

        if (updateResult is error) {
            results.push({
                "test": "Update Data",
                "status": "FAILED",
                "error": updateResult.message()
            });
        } else {
            results.push({
                "test": "Update Data",
                "status": "PASSED",
                "message": "User updated successfully"
            });
        }

        // Test 5: Verify update
        int|error updatedCount = clientInstance->queryRow(`SELECT COUNT(*) as count FROM test_users WHERE name LIKE 'John Updated%'`);
        
        if (updatedCount is error) {
            results.push({
                "test": "Verify Update",
                "status": "FAILED",
                "error": updatedCount.message()
            });
        } else {
            results.push({
                "test": "Verify Update", 
                "status": "PASSED",
                "message": string `Updated records: ${updatedCount}`,
                "count": updatedCount
            });
        }

        // Test 6: Verify final table state (keep table for persistence)
        int|error finalCount = clientInstance->queryRow(`SELECT COUNT(*) as count FROM test_users`);
        
        if (finalCount is error) {
            results.push({
                "test": "Verify Table State",
                "status": "FAILED", 
                "error": finalCount.message()
            });
        } else {
            results.push({
                "test": "Verify Table State",
                "status": "PASSED",
                "message": string `Table persisted with ${finalCount} records`,
                "count": finalCount
            });
        }

        return {
            "test_suite": "Database Operations Test",
            "timestamp": "",
            "results": results,
            "total_tests": results.length()
        };
    }
}

// User endpoints
service /api/user on server {

    // Get current user profile
    resource function get profile(http:Request request) returns json|http:Response {
        AuthResult|http:Response authCheck = validateAuth(request);
        if (authCheck is http:Response) {
            return authCheck;
        }

        AuthContext? authContext = authCheck.context;
        if (authContext == ()) {
            http:Response response = new;
            response.statusCode = 500;
            response.setJsonPayload({
                "error": "Internal Server Error",
                "message": "Invalid authentication context"
            });
            return response;
        }

        return {
            "status": "success",
            "data": {
                "userId": authContext.userId,
                "username": authContext.username,
                "email": authContext.email,
                "roles": authContext.roles
            }
        };
    }

    // Update user profile
    resource function put profile(http:Request request) returns json|http:Response {
        AuthResult|http:Response authCheck = validateAuth(request);
        if (authCheck is http:Response) {
            return authCheck;
        }

        json|error payload = request.getJsonPayload();
        if (payload is error) {
            http:Response response = new;
            response.statusCode = 400;
            response.setJsonPayload({
                "error": "Bad Request",
                "message": "Invalid JSON payload"
            });
            return response;
        }

        return {
            "status": "success",
            "message": "Profile updated successfully",
            "data": payload
        };
    }

    // Get user permissions
    resource function get permissions(http:Request request) returns json|http:Response {
        AuthResult|http:Response authCheck = validateAuth(request);
        if (authCheck is http:Response) {
            return authCheck;
        }

        AuthContext? authContext = authCheck.context;
        if (authContext == ()) {
            http:Response response = new;
            response.statusCode = 500;
            response.setJsonPayload({
                "error": "Internal Server Error",
                "message": "Invalid authentication context"
            });
            return response;
        }

        return {
            "status": "success",
            "data": {
                "userId": authContext.userId,
                "username": authContext.username,
                "roles": authContext.roles,
                "groups": authContext.groups
            }
        };
    }

    // User logout
    resource function post logout(http:Request request) returns json|http:Response {
        AuthResult|http:Response authCheck = validateAuth(request);
        if (authCheck is http:Response) {
            return authCheck;
        }

        return {
            "status": "success",
            "message": "Logged out successfully"
        };
    }

    // User dashboard
    resource function get dashboard(http:Request request) returns json|http:Response {
        AuthResult|http:Response authCheck = validateAuth(request);
        if (authCheck is http:Response) {
            return authCheck;
        }

        AuthContext? authContext = authCheck.context;
        if (authContext == ()) {
            http:Response response = new;
            response.statusCode = 500;
            response.setJsonPayload({
                "error": "Internal Server Error",
                "message": "Invalid authentication context"
            });
            return response;
        }

        return {
            "status": "success",
            "data": {
                "welcome": "Welcome " + authContext.username,
                "userId": authContext.userId,
                "lastLogin": "2025-08-10T10:00:00Z",
                "notifications": [
                    {
                        "id": "1",
                        "message": "Welcome to Cyclesync!",
                        "type": "info",
                        "timestamp": "2025-08-10T09:00:00Z"
                    }
                ]
            }
        };
    }
}

// Admin endpoints
service /api/admin on server {

    // Get all users (admin only)
    resource function get users(http:Request request) returns json|http:Response {
        AuthResult|http:Response authCheck = validateAuth(request, "admin");
        if (authCheck is http:Response) {
            return authCheck;
        }

        json[] users = [
            {
                "id": "user1",
                "username": "john.doe",
                "email": "john.doe@example.com",
                "firstName": "John",
                "lastName": "Doe",
                "roles": ["user"],
                "status": "active"
            },
            {
                "id": "user2",
                "username": "jane.admin",
                "email": "jane.admin@example.com",
                "firstName": "Jane",
                "lastName": "Admin",
                "roles": ["admin", "user"],
                "status": "active"
            }
        ];

        return {
            "status": "success",
            "data": {
                "users": users,
                "total": users.length()
            }
        };
    }

    // Get specific user by ID (admin only)
    resource function get users/[string userId](http:Request request) returns json|http:Response {
        AuthResult|http:Response authCheck = validateAuth(request, "admin");
        if (authCheck is http:Response) {
            return authCheck;
        }

        json user = {
            "id": userId,
            "username": "user.example",
            "email": "user@example.com",
            "firstName": "Example",
            "lastName": "User",
            "roles": ["user"],
            "status": "active"
        };

        return {
            "status": "success",
            "data": user
        };
    }

    // Create new user (admin only)
    resource function post users(http:Request request) returns json|http:Response {
        AuthResult|http:Response authCheck = validateAuth(request, "admin");
        if (authCheck is http:Response) {
            return authCheck;
        }

        json|error payload = request.getJsonPayload();
        if (payload is error) {
            http:Response response = new;
            response.statusCode = 400;
            response.setJsonPayload({
                "error": "Bad Request",
                "message": "Invalid JSON payload"
            });
            return response;
        }

        return {
            "status": "success",
            "message": "User created successfully",
            "data": {
                "id": "new-user-id",
                "status": "created"
            }
        };
    }

    // Get system stats (admin only)
    resource function get stats(http:Request request) returns json|http:Response {
        AuthResult|http:Response authCheck = validateAuth(request, "admin");
        if (authCheck is http:Response) {
            return authCheck;
        }

        return {
            "status": "success",
            "data": {
                "totalUsers": 156,
                "activeUsers": 142,
                "adminUsers": 5,
                "systemHealth": "healthy"
            }
        };
    }
}

>>>>>>> e814da79
<|MERGE_RESOLUTION|>--- conflicted
+++ resolved
@@ -1,10 +1,9 @@
-<<<<<<< HEAD
-// The chatbot module will auto-register its services
 
 // The auth module will auto-register its services
 import Cyclesync.auth as _;
 // Auth module functions
 import Cyclesync.auth;
+// The chatbot module will auto-register its services
 import Cyclesync.chatbot as _;
 // Database module for connection management
 import Cyclesync.database;
@@ -12,9 +11,12 @@
 import Cyclesync.demand_prediction as _;
 // The quality_assessment module will auto-register its services
 import Cyclesync.quality_assessment as _;
+// The dynamic_pricing module will auto-register its services
+import Cyclesync.dynamic_pricing as _;
 
 import ballerina/http;
 import ballerina/log;
+
 
 configurable int port = 8080;
 public listener http:Listener server = check new (8080);
@@ -83,459 +85,4 @@
         return testResult;
     }
 }
-=======
-// The chatbot module will auto-register its services
-import Cyclesync.chatbot as _;
-// The demand_prediction module will auto-register its services
-import Cyclesync.demand_prediction as _;
-// The quality_assessment module will auto-register its services
-import Cyclesync.quality_assessment as _;
-// The dynamic_pricing module will auto-register its services
-import Cyclesync.dynamic_pricing as _;
 
-import ballerina/http;
-import ballerina/log;
-// Database configuration (import from local file)
-import ballerinax/postgresql;
-import Cyclesync.database_config;
-
-configurable int port = 8080;
-listener http:Listener server = new (port);
-
-
-// Initialize auth middleware
-final AuthMiddleware authMiddleware = new AuthMiddleware();
-
-// Log startup information
-function init() {
-    log:printInfo("Starting Cyclesync Backend Services...");
-
-    // Initialize database connection
-    error? dbResult = database_config:initDatabaseConnection();
-    if (dbResult is error) {
-        log:printError("Failed to initialize database connection", dbResult);
-    } else {
-        log:printInfo("Database connection initialized successfully");
-    }
-
-    log:printInfo(string `Main API Server starting on port ${port}`);
-    log:printInfo("Demand Prediction Service initialized on /api/ai/demand");
-    log:printInfo("Quality Assessment Service initialized on /api/ai/quality");
-    log:printInfo("Chatbot WebSocket Service initialized on ws://localhost:8083/chat");
-    log:printInfo("Chatbot Health Check initialized on http://localhost:8084/health");
-}
-
-// Health check endpoint
-service / on server {
-    resource function get health() returns json {
-        boolean dbConnected = database_config:isDatabaseConnected();
-        return {
-            "status": "healthy",
-            "message": "Cyclesync API is running",
-            "database": dbConnected ? "connected" : "disconnected"
-        };
-    }
-
-    // Database health check endpoint
-    resource function get health/database() returns json {
-        boolean dbConnected = database_config:isDatabaseConnected();
-        return {
-            "database_status": dbConnected ? "connected" : "disconnected",
-            "timestamp": ""
-        };
-    }
-
-    // Database test endpoint with sample data operations
-    resource function post test/database() returns json|http:Response {
-        postgresql:Client|error clientResult = database_config:getDbClient();
-        if (clientResult is error) {
-            http:Response response = new;
-            response.statusCode = 503;
-            response.setJsonPayload({
-                "error": "Database not connected",
-                "message": "Database connection is not available"
-            });
-            return response;
-        }
-
-        postgresql:Client clientInstance = clientResult;
-
-        json[] results = [];
-
-        // Test 1: Create a test table
-        var createTableResult = clientInstance->execute(`
-            CREATE TABLE IF NOT EXISTS test_users (
-                id SERIAL PRIMARY KEY,
-                name VARCHAR(100) NOT NULL,
-                email VARCHAR(100) UNIQUE NOT NULL,
-                created_at TIMESTAMP DEFAULT CURRENT_TIMESTAMP
-            )
-        `);
-
-        if (createTableResult is error) {
-            results.push({
-                "test": "Create Table",
-                "status": "FAILED",
-                "error": createTableResult.message()
-            });
-        } else {
-            results.push({
-                "test": "Create Table",
-                "status": "PASSED",
-                "message": "test_users table created successfully"
-            });
-        }
-
-        // Test 2: Insert test data
-        var insertResult = clientInstance->execute(`
-            INSERT INTO test_users (name, email) 
-            VALUES ('John Doe', 'john@cyclesync.com'), 
-                   ('Jane Smith', 'jane@cyclesync.com')
-            ON CONFLICT (email) DO NOTHING
-        `);
-
-        if (insertResult is error) {
-            results.push({
-                "test": "Insert Data",
-                "status": "FAILED",
-                "error": insertResult.message()
-            });
-        } else {
-            results.push({
-                "test": "Insert Data",
-                "status": "PASSED",
-                "message": "Test users inserted successfully"
-            });
-        }
-
-        // Test 3: Read data  
-        int|error countResult = clientInstance->queryRow(`SELECT COUNT(*) as count FROM test_users`);
-        
-        if (countResult is error) {
-            results.push({
-                "test": "Read Data",
-                "status": "FAILED",
-                "error": countResult.message()
-            });
-        } else {
-            results.push({
-                "test": "Read Data",
-                "status": "PASSED",
-                "message": string `Found ${countResult} users in database`,
-                "count": countResult
-            });
-        }
-
-        // Test 4: Update data
-        var updateResult = clientInstance->execute(`
-            UPDATE test_users 
-            SET name = 'John Updated' 
-            WHERE email = 'john@cyclesync.com'
-        `);
-
-        if (updateResult is error) {
-            results.push({
-                "test": "Update Data",
-                "status": "FAILED",
-                "error": updateResult.message()
-            });
-        } else {
-            results.push({
-                "test": "Update Data",
-                "status": "PASSED",
-                "message": "User updated successfully"
-            });
-        }
-
-        // Test 5: Verify update
-        int|error updatedCount = clientInstance->queryRow(`SELECT COUNT(*) as count FROM test_users WHERE name LIKE 'John Updated%'`);
-        
-        if (updatedCount is error) {
-            results.push({
-                "test": "Verify Update",
-                "status": "FAILED",
-                "error": updatedCount.message()
-            });
-        } else {
-            results.push({
-                "test": "Verify Update", 
-                "status": "PASSED",
-                "message": string `Updated records: ${updatedCount}`,
-                "count": updatedCount
-            });
-        }
-
-        // Test 6: Verify final table state (keep table for persistence)
-        int|error finalCount = clientInstance->queryRow(`SELECT COUNT(*) as count FROM test_users`);
-        
-        if (finalCount is error) {
-            results.push({
-                "test": "Verify Table State",
-                "status": "FAILED", 
-                "error": finalCount.message()
-            });
-        } else {
-            results.push({
-                "test": "Verify Table State",
-                "status": "PASSED",
-                "message": string `Table persisted with ${finalCount} records`,
-                "count": finalCount
-            });
-        }
-
-        return {
-            "test_suite": "Database Operations Test",
-            "timestamp": "",
-            "results": results,
-            "total_tests": results.length()
-        };
-    }
-}
-
-// User endpoints
-service /api/user on server {
-
-    // Get current user profile
-    resource function get profile(http:Request request) returns json|http:Response {
-        AuthResult|http:Response authCheck = validateAuth(request);
-        if (authCheck is http:Response) {
-            return authCheck;
-        }
-
-        AuthContext? authContext = authCheck.context;
-        if (authContext == ()) {
-            http:Response response = new;
-            response.statusCode = 500;
-            response.setJsonPayload({
-                "error": "Internal Server Error",
-                "message": "Invalid authentication context"
-            });
-            return response;
-        }
-
-        return {
-            "status": "success",
-            "data": {
-                "userId": authContext.userId,
-                "username": authContext.username,
-                "email": authContext.email,
-                "roles": authContext.roles
-            }
-        };
-    }
-
-    // Update user profile
-    resource function put profile(http:Request request) returns json|http:Response {
-        AuthResult|http:Response authCheck = validateAuth(request);
-        if (authCheck is http:Response) {
-            return authCheck;
-        }
-
-        json|error payload = request.getJsonPayload();
-        if (payload is error) {
-            http:Response response = new;
-            response.statusCode = 400;
-            response.setJsonPayload({
-                "error": "Bad Request",
-                "message": "Invalid JSON payload"
-            });
-            return response;
-        }
-
-        return {
-            "status": "success",
-            "message": "Profile updated successfully",
-            "data": payload
-        };
-    }
-
-    // Get user permissions
-    resource function get permissions(http:Request request) returns json|http:Response {
-        AuthResult|http:Response authCheck = validateAuth(request);
-        if (authCheck is http:Response) {
-            return authCheck;
-        }
-
-        AuthContext? authContext = authCheck.context;
-        if (authContext == ()) {
-            http:Response response = new;
-            response.statusCode = 500;
-            response.setJsonPayload({
-                "error": "Internal Server Error",
-                "message": "Invalid authentication context"
-            });
-            return response;
-        }
-
-        return {
-            "status": "success",
-            "data": {
-                "userId": authContext.userId,
-                "username": authContext.username,
-                "roles": authContext.roles,
-                "groups": authContext.groups
-            }
-        };
-    }
-
-    // User logout
-    resource function post logout(http:Request request) returns json|http:Response {
-        AuthResult|http:Response authCheck = validateAuth(request);
-        if (authCheck is http:Response) {
-            return authCheck;
-        }
-
-        return {
-            "status": "success",
-            "message": "Logged out successfully"
-        };
-    }
-
-    // User dashboard
-    resource function get dashboard(http:Request request) returns json|http:Response {
-        AuthResult|http:Response authCheck = validateAuth(request);
-        if (authCheck is http:Response) {
-            return authCheck;
-        }
-
-        AuthContext? authContext = authCheck.context;
-        if (authContext == ()) {
-            http:Response response = new;
-            response.statusCode = 500;
-            response.setJsonPayload({
-                "error": "Internal Server Error",
-                "message": "Invalid authentication context"
-            });
-            return response;
-        }
-
-        return {
-            "status": "success",
-            "data": {
-                "welcome": "Welcome " + authContext.username,
-                "userId": authContext.userId,
-                "lastLogin": "2025-08-10T10:00:00Z",
-                "notifications": [
-                    {
-                        "id": "1",
-                        "message": "Welcome to Cyclesync!",
-                        "type": "info",
-                        "timestamp": "2025-08-10T09:00:00Z"
-                    }
-                ]
-            }
-        };
-    }
-}
-
-// Admin endpoints
-service /api/admin on server {
-
-    // Get all users (admin only)
-    resource function get users(http:Request request) returns json|http:Response {
-        AuthResult|http:Response authCheck = validateAuth(request, "admin");
-        if (authCheck is http:Response) {
-            return authCheck;
-        }
-
-        json[] users = [
-            {
-                "id": "user1",
-                "username": "john.doe",
-                "email": "john.doe@example.com",
-                "firstName": "John",
-                "lastName": "Doe",
-                "roles": ["user"],
-                "status": "active"
-            },
-            {
-                "id": "user2",
-                "username": "jane.admin",
-                "email": "jane.admin@example.com",
-                "firstName": "Jane",
-                "lastName": "Admin",
-                "roles": ["admin", "user"],
-                "status": "active"
-            }
-        ];
-
-        return {
-            "status": "success",
-            "data": {
-                "users": users,
-                "total": users.length()
-            }
-        };
-    }
-
-    // Get specific user by ID (admin only)
-    resource function get users/[string userId](http:Request request) returns json|http:Response {
-        AuthResult|http:Response authCheck = validateAuth(request, "admin");
-        if (authCheck is http:Response) {
-            return authCheck;
-        }
-
-        json user = {
-            "id": userId,
-            "username": "user.example",
-            "email": "user@example.com",
-            "firstName": "Example",
-            "lastName": "User",
-            "roles": ["user"],
-            "status": "active"
-        };
-
-        return {
-            "status": "success",
-            "data": user
-        };
-    }
-
-    // Create new user (admin only)
-    resource function post users(http:Request request) returns json|http:Response {
-        AuthResult|http:Response authCheck = validateAuth(request, "admin");
-        if (authCheck is http:Response) {
-            return authCheck;
-        }
-
-        json|error payload = request.getJsonPayload();
-        if (payload is error) {
-            http:Response response = new;
-            response.statusCode = 400;
-            response.setJsonPayload({
-                "error": "Bad Request",
-                "message": "Invalid JSON payload"
-            });
-            return response;
-        }
-
-        return {
-            "status": "success",
-            "message": "User created successfully",
-            "data": {
-                "id": "new-user-id",
-                "status": "created"
-            }
-        };
-    }
-
-    // Get system stats (admin only)
-    resource function get stats(http:Request request) returns json|http:Response {
-        AuthResult|http:Response authCheck = validateAuth(request, "admin");
-        if (authCheck is http:Response) {
-            return authCheck;
-        }
-
-        return {
-            "status": "success",
-            "data": {
-                "totalUsers": 156,
-                "activeUsers": 142,
-                "adminUsers": 5,
-                "systemHealth": "healthy"
-            }
-        };
-    }
-}
-
->>>>>>> e814da79
