<<<<<<< HEAD

// The auth module will auto-register its services
import Cyclesync.auth as _;
// Auth module functions
import Cyclesync.auth;
// The chatbot module will auto-register its services
import Cyclesync.chatbot as _;
// Database module for connection management
import Cyclesync.database;
// The demand_prediction module will auto-register its services
import Cyclesync.demand_prediction as _;
// The quality_assessment module will auto-register its services
import Cyclesync.quality_assessment as _;
// The dynamic_pricing module will auto-register its services
import Cyclesync.dynamic_pricing as _;

import ballerina/http;
import ballerina/log;


configurable int port = 8080;
public listener http:Listener server = check new (8080);

// Log startup information
function init() {
    log:printInfo("Starting Cyclesync Backend Services...");

    // Initialize database connection
    error? dbResult = database:initializeDatabase();
    if (dbResult is error) {
        log:printError("Failed to initialize database connection", dbResult);
    } else {
        log:printInfo("Database connection initialized successfully");

        // Initialize authentication schema
        error? authResult = auth:initializeAuthSchema();
        if (authResult is error) {
            log:printError("Failed to initialize auth schema", authResult);
        } else {
            log:printInfo("Authentication schema initialized successfully");
        }
    }

    log:printInfo(string `Main API Server starting on port ${port}`);
    log:printInfo("Demand Prediction Service initialized on /api/ai/demand");
    log:printInfo("Quality Assessment Service initialized on /api/ai/quality");
    log:printInfo("Chatbot WebSocket Service initialized on ws://localhost:8083/chat");
    log:printInfo("Chatbot Health Check initialized on http://localhost:8084/health");
}

// Health check endpoint
service / on server {
    resource function get health() returns json {
        boolean dbConnected = database:isDatabaseConnected();
        return {
            "status": "healthy",
            "message": "Cyclesync API is running",
            "database": dbConnected ? "connected" : "disconnected"
        };
    }

    // Database health check endpoint
    resource function get health/database() returns json {
        boolean dbConnected = database:isDatabaseConnected();
        return {
            "database_status": dbConnected ? "connected" : "disconnected",
            "timestamp": ""
        };
    }

    // Database test endpoint with sample data operations
    resource function post test/database() returns json|http:Response {
        json|error testResult = database:executeTestOperations();

        if (testResult is error) {
            http:Response response = new;
            response.statusCode = 503;
            response.setJsonPayload({
                "error": "Database test failed",
                "message": testResult.message()
            });
            return response;
        }

        return testResult;
    }
}

=======
// The chatbot module will auto-register its services
import Cyclesync.chatbot as _;
// The demand_prediction module will auto-register its services
import Cyclesync.demand_prediction as _;
// The quality_assessment module will auto-register its services
import Cyclesync.quality_assessment as _;
// The dynamic_pricing module will auto-register its services
import Cyclesync.dynamic_pricing as _;
// The material_workflow module will auto-register its services
import Cyclesync.material_workflow as _;

import ballerina/http;
import ballerina/log;
// Database configuration (import from local file)
import ballerinax/postgresql;
import Cyclesync.database_config;

configurable int port = 8080;
listener http:Listener server = new (port);


// Initialize auth middleware
final AuthMiddleware authMiddleware = new AuthMiddleware();

// Log startup information
function init() {
    log:printInfo("Starting Cyclesync Backend Services...");

    // Initialize database connection
    error? dbResult = database_config:initDatabaseConnection();
    if (dbResult is error) {
        log:printError("Failed to initialize database connection", dbResult);
    } else {
        log:printInfo("Database connection initialized successfully");
    }

    log:printInfo(string `Main API Server starting on port ${port}`);
    log:printInfo("Demand Prediction Service initialized on http://localhost:8084/api/ai/demand");
    log:printInfo("Quality Assessment Service initialized on /api/ai/quality");
    log:printInfo("Chatbot WebSocket Service initialized on ws://localhost:8083/chat");
    log:printInfo("Chatbot Health Check initialized on http://localhost:8089/health");
}

// Health check endpoint
service / on server {
    resource function get health() returns json {
        boolean dbConnected = database_config:isDatabaseConnected();
        return {
            "status": "healthy",
            "message": "Cyclesync API is running",
            "database": dbConnected ? "connected" : "disconnected"
        };
    }

    // Database health check endpoint
    resource function get health/database() returns json {
        boolean dbConnected = database_config:isDatabaseConnected();
        return {
            "database_status": dbConnected ? "connected" : "disconnected",
            "timestamp": ""
        };
    }

    // Database test endpoint with sample data operations
    resource function post test/database() returns json|http:Response {
        postgresql:Client|error clientResult = database_config:getDbClient();
        if (clientResult is error) {
            http:Response response = new;
            response.statusCode = 503;
            response.setJsonPayload({
                "error": "Database not connected",
                "message": "Database connection is not available"
            });
            return response;
        }

        postgresql:Client clientInstance = clientResult;

        json[] results = [];

        // Test 1: Create a test table
        var createTableResult = clientInstance->execute(`
            CREATE TABLE IF NOT EXISTS test_users (
                id SERIAL PRIMARY KEY,
                name VARCHAR(100) NOT NULL,
                email VARCHAR(100) UNIQUE NOT NULL,
                created_at TIMESTAMP DEFAULT CURRENT_TIMESTAMP
            )
        `);

        if (createTableResult is error) {
            results.push({
                "test": "Create Table",
                "status": "FAILED",
                "error": createTableResult.message()
            });
        } else {
            results.push({
                "test": "Create Table",
                "status": "PASSED",
                "message": "test_users table created successfully"
            });
        }

        // Test 2: Insert test data
        var insertResult = clientInstance->execute(`
            INSERT INTO test_users (name, email) 
            VALUES ('John Doe', 'john@cyclesync.com'), 
                   ('Jane Smith', 'jane@cyclesync.com')
            ON CONFLICT (email) DO NOTHING
        `);

        if (insertResult is error) {
            results.push({
                "test": "Insert Data",
                "status": "FAILED",
                "error": insertResult.message()
            });
        } else {
            results.push({
                "test": "Insert Data",
                "status": "PASSED",
                "message": "Test users inserted successfully"
            });
        }

        // Test 3: Read data  
        int|error countResult = clientInstance->queryRow(`SELECT COUNT(*) as count FROM test_users`);
        
        if (countResult is error) {
            results.push({
                "test": "Read Data",
                "status": "FAILED",
                "error": countResult.message()
            });
        } else {
            results.push({
                "test": "Read Data",
                "status": "PASSED",
                "message": string `Found ${countResult} users in database`,
                "count": countResult
            });
        }

        // Test 4: Update data
        var updateResult = clientInstance->execute(`
            UPDATE test_users 
            SET name = 'John Updated' 
            WHERE email = 'john@cyclesync.com'
        `);

        if (updateResult is error) {
            results.push({
                "test": "Update Data",
                "status": "FAILED",
                "error": updateResult.message()
            });
        } else {
            results.push({
                "test": "Update Data",
                "status": "PASSED",
                "message": "User updated successfully"
            });
        }

        // Test 5: Verify update
        int|error updatedCount = clientInstance->queryRow(`SELECT COUNT(*) as count FROM test_users WHERE name LIKE 'John Updated%'`);
        
        if (updatedCount is error) {
            results.push({
                "test": "Verify Update",
                "status": "FAILED",
                "error": updatedCount.message()
            });
        } else {
            results.push({
                "test": "Verify Update", 
                "status": "PASSED",
                "message": string `Updated records: ${updatedCount}`,
                "count": updatedCount
            });
        }

        // Test 6: Verify final table state (keep table for persistence)
        int|error finalCount = clientInstance->queryRow(`SELECT COUNT(*) as count FROM test_users`);
        
        if (finalCount is error) {
            results.push({
                "test": "Verify Table State",
                "status": "FAILED", 
                "error": finalCount.message()
            });
        } else {
            results.push({
                "test": "Verify Table State",
                "status": "PASSED",
                "message": string `Table persisted with ${finalCount} records`,
                "count": finalCount
            });
        }

        return {
            "test_suite": "Database Operations Test",
            "timestamp": "",
            "results": results,
            "total_tests": results.length()
        };
    }
}

// User endpoints
service /api/user on server {

    // Get current user profile
    resource function get profile(http:Request request) returns json|http:Response {
        AuthResult|http:Response authCheck = validateAuth(request);
        if (authCheck is http:Response) {
            return authCheck;
        }

        AuthContext? authContext = authCheck.context;
        if (authContext == ()) {
            http:Response response = new;
            response.statusCode = 500;
            response.setJsonPayload({
                "error": "Internal Server Error",
                "message": "Invalid authentication context"
            });
            return response;
        }

        return {
            "status": "success",
            "data": {
                "userId": authContext.userId,
                "username": authContext.username,
                "email": authContext.email,
                "roles": authContext.roles
            }
        };
    }

    // Update user profile
    resource function put profile(http:Request request) returns json|http:Response {
        AuthResult|http:Response authCheck = validateAuth(request);
        if (authCheck is http:Response) {
            return authCheck;
        }

        json|error payload = request.getJsonPayload();
        if (payload is error) {
            http:Response response = new;
            response.statusCode = 400;
            response.setJsonPayload({
                "error": "Bad Request",
                "message": "Invalid JSON payload"
            });
            return response;
        }

        return {
            "status": "success",
            "message": "Profile updated successfully",
            "data": payload
        };
    }

    // Get user permissions
    resource function get permissions(http:Request request) returns json|http:Response {
        AuthResult|http:Response authCheck = validateAuth(request);
        if (authCheck is http:Response) {
            return authCheck;
        }

        AuthContext? authContext = authCheck.context;
        if (authContext == ()) {
            http:Response response = new;
            response.statusCode = 500;
            response.setJsonPayload({
                "error": "Internal Server Error",
                "message": "Invalid authentication context"
            });
            return response;
        }

        return {
            "status": "success",
            "data": {
                "userId": authContext.userId,
                "username": authContext.username,
                "roles": authContext.roles,
                "groups": authContext.groups
            }
        };
    }

    // User logout
    resource function post logout(http:Request request) returns json|http:Response {
        AuthResult|http:Response authCheck = validateAuth(request);
        if (authCheck is http:Response) {
            return authCheck;
        }

        return {
            "status": "success",
            "message": "Logged out successfully"
        };
    }

    // User dashboard
    resource function get dashboard(http:Request request) returns json|http:Response {
        AuthResult|http:Response authCheck = validateAuth(request);
        if (authCheck is http:Response) {
            return authCheck;
        }

        AuthContext? authContext = authCheck.context;
        if (authContext == ()) {
            http:Response response = new;
            response.statusCode = 500;
            response.setJsonPayload({
                "error": "Internal Server Error",
                "message": "Invalid authentication context"
            });
            return response;
        }

        return {
            "status": "success",
            "data": {
                "welcome": "Welcome " + authContext.username,
                "userId": authContext.userId,
                "lastLogin": "2025-08-10T10:00:00Z",
                "notifications": [
                    {
                        "id": "1",
                        "message": "Welcome to Cyclesync!",
                        "type": "info",
                        "timestamp": "2025-08-10T09:00:00Z"
                    }
                ]
            }
        };
    }
}

// Admin endpoints
service /api/admin on server {

    // Get all users (admin only)
    resource function get users(http:Request request) returns json|http:Response {
        AuthResult|http:Response authCheck = validateAuth(request, "admin");
        if (authCheck is http:Response) {
            return authCheck;
        }

        json[] users = [
            {
                "id": "user1",
                "username": "john.doe",
                "email": "john.doe@example.com",
                "firstName": "John",
                "lastName": "Doe",
                "roles": ["user"],
                "status": "active"
            },
            {
                "id": "user2",
                "username": "jane.admin",
                "email": "jane.admin@example.com",
                "firstName": "Jane",
                "lastName": "Admin",
                "roles": ["admin", "user"],
                "status": "active"
            }
        ];

        return {
            "status": "success",
            "data": {
                "users": users,
                "total": users.length()
            }
        };
    }

    // Get specific user by ID (admin only)
    resource function get users/[string userId](http:Request request) returns json|http:Response {
        AuthResult|http:Response authCheck = validateAuth(request, "admin");
        if (authCheck is http:Response) {
            return authCheck;
        }

        json user = {
            "id": userId,
            "username": "user.example",
            "email": "user@example.com",
            "firstName": "Example",
            "lastName": "User",
            "roles": ["user"],
            "status": "active"
        };

        return {
            "status": "success",
            "data": user
        };
    }

    // Create new user (admin only)
    resource function post users(http:Request request) returns json|http:Response {
        AuthResult|http:Response authCheck = validateAuth(request, "admin");
        if (authCheck is http:Response) {
            return authCheck;
        }

        json|error payload = request.getJsonPayload();
        if (payload is error) {
            http:Response response = new;
            response.statusCode = 400;
            response.setJsonPayload({
                "error": "Bad Request",
                "message": "Invalid JSON payload"
            });
            return response;
        }

        return {
            "status": "success",
            "message": "User created successfully",
            "data": {
                "id": "new-user-id",
                "status": "created"
            }
        };
    }

    // Get system stats (admin only)
    resource function get stats(http:Request request) returns json|http:Response {
        AuthResult|http:Response authCheck = validateAuth(request, "admin");
        if (authCheck is http:Response) {
            return authCheck;
        }

        return {
            "status": "success",
            "data": {
                "totalUsers": 156,
                "activeUsers": 142,
                "adminUsers": 5,
                "systemHealth": "healthy"
            }
        };
    }
}

>>>>>>> 94c6a807
<|MERGE_RESOLUTION|>--- conflicted
+++ resolved
@@ -1,5 +1,3 @@
-<<<<<<< HEAD
-
 // The auth module will auto-register its services
 import Cyclesync.auth as _;
 // Auth module functions
@@ -14,88 +12,6 @@
 import Cyclesync.quality_assessment as _;
 // The dynamic_pricing module will auto-register its services
 import Cyclesync.dynamic_pricing as _;
-
-import ballerina/http;
-import ballerina/log;
-
-
-configurable int port = 8080;
-public listener http:Listener server = check new (8080);
-
-// Log startup information
-function init() {
-    log:printInfo("Starting Cyclesync Backend Services...");
-
-    // Initialize database connection
-    error? dbResult = database:initializeDatabase();
-    if (dbResult is error) {
-        log:printError("Failed to initialize database connection", dbResult);
-    } else {
-        log:printInfo("Database connection initialized successfully");
-
-        // Initialize authentication schema
-        error? authResult = auth:initializeAuthSchema();
-        if (authResult is error) {
-            log:printError("Failed to initialize auth schema", authResult);
-        } else {
-            log:printInfo("Authentication schema initialized successfully");
-        }
-    }
-
-    log:printInfo(string `Main API Server starting on port ${port}`);
-    log:printInfo("Demand Prediction Service initialized on /api/ai/demand");
-    log:printInfo("Quality Assessment Service initialized on /api/ai/quality");
-    log:printInfo("Chatbot WebSocket Service initialized on ws://localhost:8083/chat");
-    log:printInfo("Chatbot Health Check initialized on http://localhost:8084/health");
-}
-
-// Health check endpoint
-service / on server {
-    resource function get health() returns json {
-        boolean dbConnected = database:isDatabaseConnected();
-        return {
-            "status": "healthy",
-            "message": "Cyclesync API is running",
-            "database": dbConnected ? "connected" : "disconnected"
-        };
-    }
-
-    // Database health check endpoint
-    resource function get health/database() returns json {
-        boolean dbConnected = database:isDatabaseConnected();
-        return {
-            "database_status": dbConnected ? "connected" : "disconnected",
-            "timestamp": ""
-        };
-    }
-
-    // Database test endpoint with sample data operations
-    resource function post test/database() returns json|http:Response {
-        json|error testResult = database:executeTestOperations();
-
-        if (testResult is error) {
-            http:Response response = new;
-            response.statusCode = 503;
-            response.setJsonPayload({
-                "error": "Database test failed",
-                "message": testResult.message()
-            });
-            return response;
-        }
-
-        return testResult;
-    }
-}
-
-=======
-// The chatbot module will auto-register its services
-import Cyclesync.chatbot as _;
-// The demand_prediction module will auto-register its services
-import Cyclesync.demand_prediction as _;
-// The quality_assessment module will auto-register its services
-import Cyclesync.quality_assessment as _;
-// The dynamic_pricing module will auto-register its services
-import Cyclesync.dynamic_pricing as _;
 // The material_workflow module will auto-register its services
 import Cyclesync.material_workflow as _;
 
@@ -106,8 +22,7 @@
 import Cyclesync.database_config;
 
 configurable int port = 8080;
-listener http:Listener server = new (port);
-
+public listener http:Listener server = check new (8080);
 
 // Initialize auth middleware
 final AuthMiddleware authMiddleware = new AuthMiddleware();
@@ -122,6 +37,14 @@
         log:printError("Failed to initialize database connection", dbResult);
     } else {
         log:printInfo("Database connection initialized successfully");
+
+        // Initialize authentication schema
+        error? authResult = auth:initializeAuthSchema();
+        if (authResult is error) {
+            log:printError("Failed to initialize auth schema", authResult);
+        } else {
+            log:printInfo("Authentication schema initialized successfully");
+        }
     }
 
     log:printInfo(string `Main API Server starting on port ${port}`);
@@ -542,6 +465,4 @@
             }
         };
     }
-}
-
->>>>>>> 94c6a807
+}