--- conflicted
+++ resolved
@@ -514,11 +514,7 @@
 	{org = "hp", packageName = "Cyclesync", moduleName = "Cyclesync.news"},
 	{org = "hp", packageName = "Cyclesync", moduleName = "Cyclesync.notifications"},
 	{org = "hp", packageName = "Cyclesync", moduleName = "Cyclesync.quality_assessment"},
-<<<<<<< HEAD
-	{org = "hp", packageName = "Cyclesync", moduleName = "Cyclesync.wallet"}
-=======
 	{org = "hp", packageName = "Cyclesync", moduleName = "Cyclesync.scheduling"},
 	{org = "hp", packageName = "Cyclesync", moduleName = "Cyclesync.wallet"},
 	{org = "hp", packageName = "Cyclesync", moduleName = "Cyclesync.warehouse_inventory.disabled"}
->>>>>>> e9d1f93d
-]
+]
